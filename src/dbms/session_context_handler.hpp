--- conflicted
+++ resolved
@@ -128,16 +128,8 @@
    */
   bool SetFor(const std::string &uuid, const std::string &db_name) {
     std::shared_lock<LockT> rd(lock_);
-<<<<<<< HEAD
-    if (db_context_.find(db_name) != db_context_.end()) {
-      auto &s = sessions_.at(uuid);
-      return s.OnChange(db_name);
-    }
-    return false;
-=======
     auto &s = sessions_.at(uuid);
     return s.OnChange(db_name);
->>>>>>> 64276340
   }
 
   /**
@@ -186,21 +178,12 @@
       if (s.GetDB() == db_name) {
         return DeleteError::USING;
       }
-<<<<<<< HEAD
-      db_context_.erase(itr);
-      // Low level handlers
-      if (!interp_handler_.Delete(db_name) || !storage_handler_.Delete(db_name)) {
-        return DeleteError::FAIL;
-      }
-      return {};  // Success
-=======
     }
     // High level handlers
     for (auto &[_, s] : sessions_) {
       if (!s.OnDelete(db_name)) {
         return DeleteError::FAIL;
       }
->>>>>>> 64276340
     }
     // Low level handlers
     if (!interp_handler_.Delete(db_name) || !storage_handler_.Delete(db_name)) {
