--- conflicted
+++ resolved
@@ -566,14 +566,9 @@
   mutable LockT lock_{utils::RWLock::Priority::READ};  //!< protective lock
   storage::Config default_config_;                     //!< Storage configuration used when creating new databases
   DatabaseHandler db_handler_;                         //!< multi-tenancy storage handler
-<<<<<<< HEAD
-  std::unique_ptr<kvstore::KVStore> durability_;       //!< list of active dbs (pointer so we can postpone its creation)
-  coordination::CoordinatorState coordinator_state_;   //!< Replication coordinator
-=======
   // TODO: move to be common
   std::unique_ptr<kvstore::KVStore> durability_;  //!< list of active dbs (pointer so we can postpone its creation)
   auth::SynchedAuth &auth_;                       //!< Synchronized auth::Auth
->>>>>>> 7ead00f2
 #endif
  private:
   // NOTE: atm the only reason this exists here, is because we pass it into the construction of New Database's
