--- conflicted
+++ resolved
@@ -59,14 +59,9 @@
       return NewError::EXISTS;
     }
     // Create storage
-<<<<<<< HEAD
-    auto [itr, success] =
-        storage_.emplace(std::piecewise_construct, std::forward_as_tuple(name), std::forward_as_tuple(config, config));
+    auto [itr, success] = storage_.emplace(std::piecewise_construct, std::forward_as_tuple(name),
+                                           std::forward_as_tuple(config, config, name));
     if (success) return itr->second.ptr_;
-=======
-    auto [itr, success] = storage_.emplace(name, std::make_pair(std::make_shared<TStorage>(config, name), config));
-    if (success) return itr->second.first;
->>>>>>> 4f8c53b1
     return NewError::EXISTS;
   }
 
