--- conflicted
+++ resolved
@@ -50,13 +50,13 @@
 
   SimulatorStats Stats() { return simulator_handle_->Stats(); }
 
-<<<<<<< HEAD
   std::shared_ptr<SimulatorHandle> GetSimulatorHandle() const { return simulator_handle_; }
-=======
+
   std::function<bool()> GetSimulatorTickClosure() {
-    std::function<bool()> tick_closure = [handle_copy = simulator_handle_] { return handle_copy->MaybeTickSimulator(); };
+    std::function<bool()> tick_closure = [handle_copy = simulator_handle_] {
+      return handle_copy->MaybeTickSimulator();
+    };
     return tick_closure;
   }
->>>>>>> 070225df
 };
 };  // namespace memgraph::io::simulator