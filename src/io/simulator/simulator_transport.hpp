--- conflicted
+++ resolved
@@ -53,11 +53,7 @@
     return simulator_handle_->template Send<M>(address, address_, request_id, message);
   }
 
-<<<<<<< HEAD
-  Time Now() { return simulator_handle_->Now(); }
-=======
   Time Now() const { return simulator_handle_->Now(); }
->>>>>>> 0a43afde
 
   bool ShouldShutDown() const { return simulator_handle_->ShouldShutDown(); }
 
