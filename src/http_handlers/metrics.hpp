// Copyright 2023 Memgraph Ltd.
//
// Use of this software is governed by the Business Source License
// included in the file licenses/BSL.txt; by using this file, you agree to be bound by the terms of the Business Source
// License, and you may not use this file except in compliance with the Business Source License.
//
// As of the Change Date specified in that file, in accordance with
// the Business Source License, use of this software will be governed
// by the Apache License, Version 2.0, included in the file
// licenses/APL.txt.

#pragma once

#include <atomic>
#include <tuple>
#include <vector>

#include <spdlog/spdlog.h>
#include <boost/beast/http.hpp>
#include <boost/beast/version.hpp>
#include <json/json.hpp>

#include <utils/event_counter.hpp>
#include <utils/event_gauge.hpp>
#include "storage/v2/storage.hpp"
#include "utils/event_gauge.hpp"
#include "utils/event_histogram.hpp"

namespace memgraph::http {

struct MetricsResponse {
  uint64_t vertex_count;
  uint64_t edge_count;
  double average_degree;
  uint64_t memory_usage;
  uint64_t disk_usage;

  // Storage of all the counter values throughout the system
  // e.g. number of active transactions
  std::vector<std::tuple<std::string, std::string, uint64_t>> event_counters{};

  // Storage of all the current values throughout the system
  std::vector<std::tuple<std::string, std::string, uint64_t>> event_gauges{};

  // Storage of all the percentile values across the histograms in the system
  // e.g. query latency percentiles, snapshot recovery duration percentiles, etc.
  std::vector<std::tuple<std::string, std::string, uint64_t>> event_histograms{};
};

template <typename TSessionContext>
class MetricsService {
 public:
<<<<<<< HEAD
  explicit MetricsService(TSessionContext *session_context) : db_(session_context->db.get()) {}
=======
  explicit MetricsService(TSessionData *data) : db_(data->interpreter_context->db.get()) {}
>>>>>>> 9d056e76

  nlohmann::json GetMetricsJSON() {
    auto response = GetMetrics();
    return AsJson(response);
  }

 private:
  const storage::Storage *db_;

  MetricsResponse GetMetrics() {
    auto info = db_->GetInfo();

    return MetricsResponse{.vertex_count = info.vertex_count,
                           .edge_count = info.edge_count,
                           .average_degree = info.average_degree,
                           .memory_usage = info.memory_usage,
                           .disk_usage = info.disk_usage,
                           .event_counters = GetEventCounters(),
                           .event_gauges = GetEventGauges(),
                           .event_histograms = GetEventHistograms()};
  }

  nlohmann::json AsJson(MetricsResponse response) {
    auto metrics_response = nlohmann::json();
    const auto *general_type = "General";

    metrics_response[general_type]["vertex_count"] = response.vertex_count;
    metrics_response[general_type]["edge_count"] = response.edge_count;
    metrics_response[general_type]["average_degree"] = response.average_degree;
    metrics_response[general_type]["memory_usage"] = response.memory_usage;
    metrics_response[general_type]["disk_usage"] = response.disk_usage;

    for (const auto &[name, type, value] : response.event_counters) {
      metrics_response[type][name] = value;
    }

    for (const auto &[name, type, value] : response.event_gauges) {
      metrics_response[type][name] = value;
    }

    for (const auto &[name, type, value] : response.event_histograms) {
      metrics_response[type][name] = value;
    }

    return metrics_response;
  }

  auto GetEventCounters() {
    // NOLINTNEXTLINE(cppcoreguidelines-init-variables)
    std::vector<std::tuple<std::string, std::string, uint64_t>> event_counters{};

    for (auto i = 0; i < memgraph::metrics::CounterEnd(); i++) {
      event_counters.emplace_back(memgraph::metrics::GetCounterName(i), memgraph::metrics::GetCounterType(i),
                                  memgraph::metrics::global_counters[i].load(std::memory_order_acquire));
    }

    return event_counters;
  }

  auto GetEventGauges() {
    // NOLINTNEXTLINE(cppcoreguidelines-init-variables)
    std::vector<std::tuple<std::string, std::string, uint64_t>> event_gauges{};

    for (auto i = 0; i < memgraph::metrics::GaugeEnd(); i++) {
      event_gauges.emplace_back(memgraph::metrics::GetGaugeName(i), memgraph::metrics::GetGaugeType(i),
                                memgraph::metrics::global_gauges[i].load(std::memory_order_acquire));
    }

    return event_gauges;
  }

  auto GetEventHistograms() {
    // NOLINTNEXTLINE(cppcoreguidelines-init-variables)
    std::vector<std::tuple<std::string, std::string, uint64_t>> event_histograms{};

    for (auto i = 0; i < memgraph::metrics::HistogramEnd(); i++) {
      const auto *name = memgraph::metrics::GetHistogramName(i);
      auto &histogram = memgraph::metrics::global_histograms[i];

      for (auto &[percentile, value] : histogram.YieldPercentiles()) {
        auto metric_name = std::string(name) + "_" + std::to_string(percentile) + "p";

        event_histograms.emplace_back(metric_name, memgraph::metrics::GetHistogramType(i), value);
      }
    }

    return event_histograms;
  }
};

template <typename TSessionContext>
class MetricsRequestHandler final {
 public:
  explicit MetricsRequestHandler(TSessionContext *session_context) : service_(session_context) {
    spdlog::info("Basic request handler started!");
  }

  MetricsRequestHandler(const MetricsRequestHandler &) = delete;
  MetricsRequestHandler(MetricsRequestHandler &&) = delete;
  MetricsRequestHandler &operator=(const MetricsRequestHandler &) = delete;
  MetricsRequestHandler &operator=(MetricsRequestHandler &&) = delete;
  ~MetricsRequestHandler() = default;

  template <class Body, class Allocator>
  // NOLINTNEXTLINE(misc-unused-parameters)
  void HandleRequest(boost::beast::http::request<Body, boost::beast::http::basic_fields<Allocator>> &&req,
                     std::function<void(boost::beast::http::response<boost::beast::http::string_body>)> &&send) {
    auto response_json = nlohmann::json();
    // Returns a bad request response
    auto const bad_request = [&req, &response_json](const auto why) {
      response_json["error"] = std::string(why);

      // NOLINTNEXTLINE(cppcoreguidelines-init-variables)
      boost::beast::http::response<boost::beast::http::string_body> res{boost::beast::http::status::bad_request,
                                                                        req.version()};
      res.set(boost::beast::http::field::server, BOOST_BEAST_VERSION_STRING);
      res.set(boost::beast::http::field::content_type, "application/json");
      res.keep_alive(req.keep_alive());
      res.body() = response_json.dump();
      res.prepare_payload();
      return res;
    };

    // Make sure we can handle the method
    if (req.method() != boost::beast::http::verb::get) {
      return send(bad_request("Unknown HTTP-method"));
    }

    // Request path must be absolute and not contain "..".
    if (req.target().empty() || req.target()[0] != '/' || req.target().find("..") != boost::beast::string_view::npos) {
      return send(bad_request("Illegal request-target"));
    }

    // NOLINTNEXTLINE(cppcoreguidelines-init-variables)
    boost::beast::http::string_body::value_type body;

    auto service_response = service_.GetMetricsJSON();
    body.append(service_response.dump());

    // Cache the size since we need it after the move
    const auto size = body.size();

    // Respond to GET request
    // NOLINTNEXTLINE(cppcoreguidelines-init-variables)
    boost::beast::http::response<boost::beast::http::string_body> res{
        std::piecewise_construct, std::make_tuple(std::move(body)),
        std::make_tuple(boost::beast::http::status::ok, req.version())};
    res.set(boost::beast::http::field::server, BOOST_BEAST_VERSION_STRING);
    res.set(boost::beast::http::field::content_type, "application/json");
    res.content_length(size);
    res.keep_alive(req.keep_alive());
    return send(std::move(res));
  }

 private:
  MetricsService<TSessionContext> service_;
};
}  // namespace memgraph::http<|MERGE_RESOLUTION|>--- conflicted
+++ resolved
@@ -50,11 +50,7 @@
 template <typename TSessionContext>
 class MetricsService {
  public:
-<<<<<<< HEAD
-  explicit MetricsService(TSessionContext *session_context) : db_(session_context->db.get()) {}
-=======
-  explicit MetricsService(TSessionData *data) : db_(data->interpreter_context->db.get()) {}
->>>>>>> 9d056e76
+  explicit MetricsService(TSessionContext *session_context) : db_(session_context->interpreter_context->db.get()) {}
 
   nlohmann::json GetMetricsJSON() {
     auto response = GetMetrics();
