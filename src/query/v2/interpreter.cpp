// Copyright 2022 Memgraph Ltd.
//
// Use of this software is governed by the Business Source License
// included in the file licenses/BSL.txt; by using this file, you agree to be bound by the terms of the Business Source
// License, and you may not use this file except in compliance with the Business Source License.
//
// As of the Change Date specified in that file, in accordance with
// the Business Source License, use of this software will be governed
// by the Apache License, Version 2.0, included in the file
// licenses/APL.txt.

#include "query/v2/interpreter.hpp"

#include <fmt/core.h>
#include <algorithm>
#include <atomic>
#include <chrono>
#include <cstddef>
#include <cstdint>
#include <functional>
#include <limits>
#include <optional>

#include "expr/ast/ast_visitor.hpp"
#include "memory/memory_control.hpp"
#include "parser/opencypher/parser.hpp"
#include "query/v2/bindings/eval.hpp"
#include "query/v2/bindings/frame.hpp"
#include "query/v2/bindings/symbol_table.hpp"
#include "query/v2/bindings/typed_value.hpp"
#include "query/v2/common.hpp"
#include "query/v2/constants.hpp"
#include "query/v2/context.hpp"
#include "query/v2/cypher_query_interpreter.hpp"
#include "query/v2/db_accessor.hpp"
#include "query/v2/dump.hpp"
#include "query/v2/exceptions.hpp"
#include "query/v2/frontend/ast/ast.hpp"
#include "query/v2/frontend/semantic/required_privileges.hpp"
#include "query/v2/metadata.hpp"
#include "query/v2/plan/planner.hpp"
#include "query/v2/plan/profile.hpp"
#include "query/v2/plan/vertex_count_cache.hpp"
#include "storage/v3/property_value.hpp"
#include "storage/v3/shard.hpp"
#include "storage/v3/storage.hpp"
#include "utils/algorithm.hpp"
#include "utils/csv_parsing.hpp"
#include "utils/event_counter.hpp"
#include "utils/exceptions.hpp"
#include "utils/flag_validation.hpp"
#include "utils/license.hpp"
#include "utils/likely.hpp"
#include "utils/logging.hpp"
#include "utils/memory.hpp"
#include "utils/memory_tracker.hpp"
#include "utils/readable_size.hpp"
#include "utils/settings.hpp"
#include "utils/string.hpp"
#include "utils/tsc.hpp"
#include "utils/variant_helpers.hpp"

namespace EventCounter {
extern Event ReadQuery;
extern Event WriteQuery;
extern Event ReadWriteQuery;

extern const Event LabelIndexCreated;
extern const Event LabelPropertyIndexCreated;

extern const Event StreamsCreated;
extern const Event TriggersCreated;
}  // namespace EventCounter

namespace memgraph::query::v2 {

namespace {
void UpdateTypeCount(const plan::ReadWriteTypeChecker::RWType type) {
  switch (type) {
    case plan::ReadWriteTypeChecker::RWType::R:
      EventCounter::IncrementCounter(EventCounter::ReadQuery);
      break;
    case plan::ReadWriteTypeChecker::RWType::W:
      EventCounter::IncrementCounter(EventCounter::WriteQuery);
      break;
    case plan::ReadWriteTypeChecker::RWType::RW:
      EventCounter::IncrementCounter(EventCounter::ReadWriteQuery);
      break;
    default:
      break;
  }
}

struct Callback {
  std::vector<std::string> header;
  using CallbackFunction = std::function<std::vector<std::vector<TypedValue>>()>;
  CallbackFunction fn;
  bool should_abort_query{false};
};

TypedValue EvaluateOptionalExpression(Expression *expression, ExpressionEvaluator *eval) {
  return expression ? expression->Accept(*eval) : TypedValue();
}

template <typename TResult>
std::optional<TResult> GetOptionalValue(query::v2::Expression *expression, ExpressionEvaluator &evaluator) {
  if (expression != nullptr) {
    auto int_value = expression->Accept(evaluator);
    MG_ASSERT(int_value.IsNull() || int_value.IsInt());
    if (int_value.IsInt()) {
      return TResult{int_value.ValueInt()};
    }
  }
  return {};
};

std::optional<std::string> GetOptionalStringValue(query::v2::Expression *expression, ExpressionEvaluator &evaluator) {
  if (expression != nullptr) {
    auto value = expression->Accept(evaluator);
    MG_ASSERT(value.IsNull() || value.IsString());
    if (value.IsString()) {
      return {std::string(value.ValueString().begin(), value.ValueString().end())};
    }
  }
  return {};
};

class ReplQueryHandler final : public query::v2::ReplicationQueryHandler {
 public:
  explicit ReplQueryHandler(storage::v3::Shard * /*db*/) {}

  /// @throw QueryRuntimeException if an error ocurred.
  void SetReplicationRole(ReplicationQuery::ReplicationRole /*replication_role*/,
                          std::optional<int64_t> /*port*/) override {}

  /// @throw QueryRuntimeException if an error ocurred.
  ReplicationQuery::ReplicationRole ShowReplicationRole() const override { return {}; }

  /// @throw QueryRuntimeException if an error ocurred.
  void RegisterReplica(const std::string & /*name*/, const std::string & /*socket_address*/,
                       const ReplicationQuery::SyncMode /*sync_mode*/, const std::optional<double> /*timeout*/,
                       const std::chrono::seconds /*replica_check_frequency*/) override {}

  /// @throw QueryRuntimeException if an error ocurred.
  void DropReplica(const std::string & /*replica_name*/) override {}

  using Replica = ReplicationQueryHandler::Replica;
  std::vector<Replica> ShowReplicas() const override { return {}; }
};
/// returns false if the replication role can't be set
/// @throw QueryRuntimeException if an error ocurred.

Callback HandleAuthQuery(AuthQuery *auth_query, AuthQueryHandler *auth, const Parameters &parameters,
                         DbAccessor *db_accessor) {
  // Empty frame for evaluation of password expression. This is OK since
  // password should be either null or string literal and it's evaluation
  // should not depend on frame.
  expr::Frame<TypedValue> frame(0);
  SymbolTable symbol_table;
  EvaluationContext evaluation_context;
  // TODO: MemoryResource for EvaluationContext, it should probably be passed as
  // the argument to Callback.
  evaluation_context.timestamp = QueryTimestamp();
  evaluation_context.parameters = parameters;
  ExpressionEvaluator evaluator(&frame, symbol_table, evaluation_context, db_accessor, storage::v3::View::OLD);

  std::string username = auth_query->user_;
  std::string rolename = auth_query->role_;
  std::string user_or_role = auth_query->user_or_role_;
  std::vector<AuthQuery::Privilege> privileges = auth_query->privileges_;
  auto password = EvaluateOptionalExpression(auth_query->password_, &evaluator);

  Callback callback;

  const auto license_check_result = utils::license::global_license_checker.IsValidLicense(utils::global_settings);

  static const std::unordered_set enterprise_only_methods{
      AuthQuery::Action::CREATE_ROLE,       AuthQuery::Action::DROP_ROLE,       AuthQuery::Action::SET_ROLE,
      AuthQuery::Action::CLEAR_ROLE,        AuthQuery::Action::GRANT_PRIVILEGE, AuthQuery::Action::DENY_PRIVILEGE,
      AuthQuery::Action::REVOKE_PRIVILEGE,  AuthQuery::Action::SHOW_PRIVILEGES, AuthQuery::Action::SHOW_USERS_FOR_ROLE,
      AuthQuery::Action::SHOW_ROLE_FOR_USER};

  if (license_check_result.HasError() && enterprise_only_methods.contains(auth_query->action_)) {
    throw utils::BasicException(
        utils::license::LicenseCheckErrorToString(license_check_result.GetError(), "advanced authentication features"));
  }

  switch (auth_query->action_) {
    case AuthQuery::Action::CREATE_USER:
      callback.fn = [auth, username, password, valid_enterprise_license = !license_check_result.HasError()] {
        MG_ASSERT(password.IsString() || password.IsNull());
        if (!auth->CreateUser(username, password.IsString() ? std::make_optional(std::string(password.ValueString()))
                                                            : std::nullopt)) {
          throw QueryRuntimeException("User '{}' already exists.", username);
        }

        // If the license is not valid we create users with admin access
        if (!valid_enterprise_license) {
          spdlog::warn("Granting all the privileges to {}.", username);
          auth->GrantPrivilege(username, kPrivilegesAll);
        }

        return std::vector<std::vector<TypedValue>>();
      };
      return callback;
    case AuthQuery::Action::DROP_USER:
      callback.fn = [auth, username] {
        if (!auth->DropUser(username)) {
          throw QueryRuntimeException("User '{}' doesn't exist.", username);
        }
        return std::vector<std::vector<TypedValue>>();
      };
      return callback;
    case AuthQuery::Action::SET_PASSWORD:
      callback.fn = [auth, username, password] {
        MG_ASSERT(password.IsString() || password.IsNull());
        auth->SetPassword(username,
                          password.IsString() ? std::make_optional(std::string(password.ValueString())) : std::nullopt);
        return std::vector<std::vector<TypedValue>>();
      };
      return callback;
    case AuthQuery::Action::CREATE_ROLE:
      callback.fn = [auth, rolename] {
        if (!auth->CreateRole(rolename)) {
          throw QueryRuntimeException("Role '{}' already exists.", rolename);
        }
        return std::vector<std::vector<TypedValue>>();
      };
      return callback;
    case AuthQuery::Action::DROP_ROLE:
      callback.fn = [auth, rolename] {
        if (!auth->DropRole(rolename)) {
          throw QueryRuntimeException("Role '{}' doesn't exist.", rolename);
        }
        return std::vector<std::vector<TypedValue>>();
      };
      return callback;
    case AuthQuery::Action::SHOW_USERS:
      callback.header = {"user"};
      callback.fn = [auth] {
        std::vector<std::vector<TypedValue>> rows;
        auto usernames = auth->GetUsernames();
        rows.reserve(usernames.size());
        for (auto &&username : usernames) {
          rows.emplace_back(std::vector<TypedValue>{username});
        }
        return rows;
      };
      return callback;
    case AuthQuery::Action::SHOW_ROLES:
      callback.header = {"role"};
      callback.fn = [auth] {
        std::vector<std::vector<TypedValue>> rows;
        auto rolenames = auth->GetRolenames();
        rows.reserve(rolenames.size());
        for (auto &&rolename : rolenames) {
          rows.emplace_back(std::vector<TypedValue>{rolename});
        }
        return rows;
      };
      return callback;
    case AuthQuery::Action::SET_ROLE:
      callback.fn = [auth, username, rolename] {
        auth->SetRole(username, rolename);
        return std::vector<std::vector<TypedValue>>();
      };
      return callback;
    case AuthQuery::Action::CLEAR_ROLE:
      callback.fn = [auth, username] {
        auth->ClearRole(username);
        return std::vector<std::vector<TypedValue>>();
      };
      return callback;
    case AuthQuery::Action::GRANT_PRIVILEGE:
      callback.fn = [auth, user_or_role, privileges] {
        auth->GrantPrivilege(user_or_role, privileges);
        return std::vector<std::vector<TypedValue>>();
      };
      return callback;
    case AuthQuery::Action::DENY_PRIVILEGE:
      callback.fn = [auth, user_or_role, privileges] {
        auth->DenyPrivilege(user_or_role, privileges);
        return std::vector<std::vector<TypedValue>>();
      };
      return callback;
    case AuthQuery::Action::REVOKE_PRIVILEGE: {
      callback.fn = [auth, user_or_role, privileges] {
        auth->RevokePrivilege(user_or_role, privileges);
        return std::vector<std::vector<TypedValue>>();
      };
      return callback;
    }
    case AuthQuery::Action::SHOW_PRIVILEGES:
      callback.header = {"privilege", "effective", "description"};
      callback.fn = [auth, user_or_role] { return auth->GetPrivileges(user_or_role); };
      return callback;
    case AuthQuery::Action::SHOW_ROLE_FOR_USER:
      callback.header = {"role"};
      callback.fn = [auth, username] {
        auto maybe_rolename = auth->GetRolenameForUser(username);
        return std::vector<std::vector<TypedValue>>{
            std::vector<TypedValue>{TypedValue(maybe_rolename ? *maybe_rolename : "null")}};
      };
      return callback;
    case AuthQuery::Action::SHOW_USERS_FOR_ROLE:
      callback.header = {"users"};
      callback.fn = [auth, rolename] {
        std::vector<std::vector<TypedValue>> rows;
        auto usernames = auth->GetUsernamesForRole(rolename);
        rows.reserve(usernames.size());
        for (auto &&username : usernames) {
          rows.emplace_back(std::vector<TypedValue>{username});
        }
        return rows;
      };
      return callback;
    default:
      break;
  }
}

Callback HandleReplicationQuery(ReplicationQuery *repl_query, const Parameters &parameters,
                                InterpreterContext *interpreter_context, DbAccessor *db_accessor,
                                std::vector<Notification> *notifications) {
  expr::Frame<TypedValue> frame(0);
  SymbolTable symbol_table;
  EvaluationContext evaluation_context;
  // TODO: MemoryResource for EvaluationContext, it should probably be passed as
  // the argument to Callback.
  evaluation_context.timestamp = QueryTimestamp();
  evaluation_context.parameters = parameters;
  ExpressionEvaluator evaluator(&frame, symbol_table, evaluation_context, db_accessor, storage::v3::View::OLD);

  Callback callback;
  switch (repl_query->action_) {
    case ReplicationQuery::Action::SET_REPLICATION_ROLE: {
      auto port = EvaluateOptionalExpression(repl_query->port_, &evaluator);
      std::optional<int64_t> maybe_port;
      if (port.IsInt()) {
        maybe_port = port.ValueInt();
      }
      if (maybe_port == 7687 && repl_query->role_ == ReplicationQuery::ReplicationRole::REPLICA) {
        notifications->emplace_back(SeverityLevel::WARNING, NotificationCode::REPLICA_PORT_WARNING,
                                    "Be careful the replication port must be different from the memgraph port!");
      }
      callback.fn = [handler = ReplQueryHandler{interpreter_context->db}, role = repl_query->role_,
                     maybe_port]() mutable {
        handler.SetReplicationRole(role, maybe_port);
        return std::vector<std::vector<TypedValue>>();
      };
      notifications->emplace_back(
          SeverityLevel::INFO, NotificationCode::SET_REPLICA,
          fmt::format("Replica role set to {}.",
                      repl_query->role_ == ReplicationQuery::ReplicationRole::MAIN ? "MAIN" : "REPLICA"));
      return callback;
    }
    case ReplicationQuery::Action::SHOW_REPLICATION_ROLE: {
      callback.header = {"replication role"};
      callback.fn = [handler = ReplQueryHandler{interpreter_context->db}] {
        auto mode = handler.ShowReplicationRole();
        switch (mode) {
          case ReplicationQuery::ReplicationRole::MAIN: {
            return std::vector<std::vector<TypedValue>>{{TypedValue("main")}};
          }
          case ReplicationQuery::ReplicationRole::REPLICA: {
            return std::vector<std::vector<TypedValue>>{{TypedValue("replica")}};
          }
        }
      };
      return callback;
    }
    case ReplicationQuery::Action::REGISTER_REPLICA: {
      const auto &name = repl_query->replica_name_;
      const auto &sync_mode = repl_query->sync_mode_;
      auto socket_address = repl_query->socket_address_->Accept(evaluator);
      auto timeout = EvaluateOptionalExpression(repl_query->timeout_, &evaluator);
      const auto replica_check_frequency = interpreter_context->config.replication_replica_check_frequency;
      std::optional<double> maybe_timeout;
      if (timeout.IsDouble()) {
        maybe_timeout = timeout.ValueDouble();
      } else if (timeout.IsInt()) {
        maybe_timeout = static_cast<double>(timeout.ValueInt());
      }
      callback.fn = [handler = ReplQueryHandler{interpreter_context->db}, name, socket_address, sync_mode,
                     maybe_timeout, replica_check_frequency]() mutable {
        handler.RegisterReplica(name, std::string(socket_address.ValueString()), sync_mode, maybe_timeout,
                                replica_check_frequency);
        return std::vector<std::vector<TypedValue>>();
      };
      notifications->emplace_back(SeverityLevel::INFO, NotificationCode::REGISTER_REPLICA,
                                  fmt::format("Replica {} is registered.", repl_query->replica_name_));
      return callback;
    }

    case ReplicationQuery::Action::DROP_REPLICA: {
      const auto &name = repl_query->replica_name_;
      callback.fn = [handler = ReplQueryHandler{interpreter_context->db}, name]() mutable {
        handler.DropReplica(name);
        return std::vector<std::vector<TypedValue>>();
      };
      notifications->emplace_back(SeverityLevel::INFO, NotificationCode::DROP_REPLICA,
                                  fmt::format("Replica {} is dropped.", repl_query->replica_name_));
      return callback;
    }

    case ReplicationQuery::Action::SHOW_REPLICAS: {
      callback.header = {"name", "socket_address", "sync_mode", "timeout", "state"};
      callback.fn = [handler = ReplQueryHandler{interpreter_context->db}, replica_nfields = callback.header.size()] {
        const auto &replicas = handler.ShowReplicas();
        auto typed_replicas = std::vector<std::vector<TypedValue>>{};
        typed_replicas.reserve(replicas.size());
        for (const auto &replica : replicas) {
          std::vector<TypedValue> typed_replica;
          typed_replica.reserve(replica_nfields);

          typed_replica.emplace_back(TypedValue(replica.name));
          typed_replica.emplace_back(TypedValue(replica.socket_address));

          switch (replica.sync_mode) {
            case ReplicationQuery::SyncMode::SYNC:
              typed_replica.emplace_back(TypedValue("sync"));
              break;
            case ReplicationQuery::SyncMode::ASYNC:
              typed_replica.emplace_back(TypedValue("async"));
              break;
          }

          if (replica.timeout) {
            typed_replica.emplace_back(TypedValue(*replica.timeout));
          } else {
            typed_replica.emplace_back(TypedValue());
          }

          switch (replica.state) {
            case ReplicationQuery::ReplicaState::READY:
              typed_replica.emplace_back(TypedValue("ready"));
              break;
            case ReplicationQuery::ReplicaState::REPLICATING:
              typed_replica.emplace_back(TypedValue("replicating"));
              break;
            case ReplicationQuery::ReplicaState::RECOVERY:
              typed_replica.emplace_back(TypedValue("recovery"));
              break;
            case ReplicationQuery::ReplicaState::INVALID:
              typed_replica.emplace_back(TypedValue("invalid"));
              break;
          }

          typed_replicas.emplace_back(std::move(typed_replica));
        }
        return typed_replicas;
      };
      return callback;
    }
  }
}

std::optional<std::string> StringPointerToOptional(const std::string *str) {
  return str == nullptr ? std::nullopt : std::make_optional(*str);
}

std::vector<std::string> EvaluateTopicNames(ExpressionEvaluator &evaluator,
                                            std::variant<Expression *, std::vector<std::string>> topic_variant) {
  return std::visit(utils::Overloaded{[&](Expression *expression) {
                                        auto topic_names = expression->Accept(evaluator);
                                        MG_ASSERT(topic_names.IsString());
                                        return utils::Split(topic_names.ValueString(), ",");
                                      },
                                      [&](std::vector<std::string> topic_names) { return topic_names; }},
                    std::move(topic_variant));
}

Callback HandleSettingQuery(SettingQuery *setting_query, const Parameters &parameters, DbAccessor *db_accessor) {
  expr::Frame<TypedValue> frame(0);
  SymbolTable symbol_table;
  EvaluationContext evaluation_context;
  // TODO: MemoryResource for EvaluationContext, it should probably be passed as
  // the argument to Callback.
  evaluation_context.timestamp =
      std::chrono::duration_cast<std::chrono::milliseconds>(std::chrono::system_clock::now().time_since_epoch())
          .count();
  evaluation_context.parameters = parameters;
  ExpressionEvaluator evaluator(&frame, symbol_table, evaluation_context, db_accessor, storage::v3::View::OLD);

  Callback callback;
  switch (setting_query->action_) {
    case SettingQuery::Action::SET_SETTING: {
      const auto setting_name = EvaluateOptionalExpression(setting_query->setting_name_, &evaluator);
      if (!setting_name.IsString()) {
        throw utils::BasicException("Setting name should be a string literal");
      }

      const auto setting_value = EvaluateOptionalExpression(setting_query->setting_value_, &evaluator);
      if (!setting_value.IsString()) {
        throw utils::BasicException("Setting value should be a string literal");
      }

      callback.fn = [setting_name = std::string{setting_name.ValueString()},
                     setting_value = std::string{setting_value.ValueString()}]() mutable {
        if (!utils::global_settings.SetValue(setting_name, setting_value)) {
          throw utils::BasicException("Unknown setting name '{}'", setting_name);
        }
        return std::vector<std::vector<TypedValue>>{};
      };
      return callback;
    }
    case SettingQuery::Action::SHOW_SETTING: {
      const auto setting_name = EvaluateOptionalExpression(setting_query->setting_name_, &evaluator);
      if (!setting_name.IsString()) {
        throw utils::BasicException("Setting name should be a string literal");
      }

      callback.header = {"setting_value"};
      callback.fn = [setting_name = std::string{setting_name.ValueString()}] {
        auto maybe_value = utils::global_settings.GetValue(setting_name);
        if (!maybe_value) {
          throw utils::BasicException("Unknown setting name '{}'", setting_name);
        }
        std::vector<std::vector<TypedValue>> results;
        results.reserve(1);

        std::vector<TypedValue> setting_value;
        setting_value.reserve(1);

        setting_value.emplace_back(*maybe_value);
        results.push_back(std::move(setting_value));
        return results;
      };
      return callback;
    }
    case SettingQuery::Action::SHOW_ALL_SETTINGS: {
      callback.header = {"setting_name", "setting_value"};
      callback.fn = [] {
        auto all_settings = utils::global_settings.AllSettings();
        std::vector<std::vector<TypedValue>> results;
        results.reserve(all_settings.size());

        for (const auto &[k, v] : all_settings) {
          std::vector<TypedValue> setting_info;
          setting_info.reserve(2);

          setting_info.emplace_back(k);
          setting_info.emplace_back(v);
          results.push_back(std::move(setting_info));
        }

        return results;
      };
      return callback;
    }
  }
}

Callback HandleSchemaQuery(SchemaQuery *schema_query, InterpreterContext *interpreter_context,
                           std::vector<Notification> *notifications) {
  Callback callback;
  switch (schema_query->action_) {
    case SchemaQuery::Action::SHOW_SCHEMAS: {
      callback.header = {"label", "primary_key"};
      callback.fn = [interpreter_context]() {
        auto *db = interpreter_context->db;
        auto schemas_info = db->ListAllSchemas();
        std::vector<std::vector<TypedValue>> results;
        results.reserve(schemas_info.schemas.size());

        for (const auto &[label_id, schema_types] : schemas_info.schemas) {
          std::vector<TypedValue> schema_info_row;
          schema_info_row.reserve(3);

          schema_info_row.emplace_back(db->LabelToName(label_id));
          std::vector<std::string> primary_key_properties;
          primary_key_properties.reserve(schema_types.size());
          std::transform(schema_types.begin(), schema_types.end(), std::back_inserter(primary_key_properties),
                         [&db](const auto &schema_type) {
                           return db->PropertyToName(schema_type.property_id) +
                                  "::" + storage::v3::SchemaTypeToString(schema_type.type);
                         });

          schema_info_row.emplace_back(utils::Join(primary_key_properties, ", "));
          results.push_back(std::move(schema_info_row));
        }
        return results;
      };
      return callback;
    }
    case SchemaQuery::Action::SHOW_SCHEMA: {
      callback.header = {"property_name", "property_type"};
      callback.fn = [interpreter_context, primary_label = schema_query->label_]() {
        auto *db = interpreter_context->db;
        const auto label = interpreter_context->NameToLabelId(primary_label.name);
        const auto *schema = db->GetSchema(label);
        std::vector<std::vector<TypedValue>> results;
        if (schema) {
          for (const auto &schema_property : schema->second) {
            std::vector<TypedValue> schema_info_row;
            schema_info_row.reserve(2);
            schema_info_row.emplace_back(db->PropertyToName(schema_property.property_id));
            schema_info_row.emplace_back(storage::v3::SchemaTypeToString(schema_property.type));
            results.push_back(std::move(schema_info_row));
          }
          return results;
        }
        throw QueryException(fmt::format("Schema on label :{} not found!", primary_label.name));
      };
      return callback;
    }
    case SchemaQuery::Action::CREATE_SCHEMA: {
      auto schema_type_map = schema_query->schema_type_map_;
      if (schema_query->schema_type_map_.empty()) {
        throw SyntaxException("One or more types have to be defined in schema definition.");
      }
      callback.fn = [interpreter_context, primary_label = schema_query->label_,
                     schema_type_map = std::move(schema_type_map)]() {
        auto *db = interpreter_context->db;
        const auto label = interpreter_context->NameToLabelId(primary_label.name);
        std::vector<storage::v3::SchemaProperty> schemas_types;
        schemas_types.reserve(schema_type_map.size());
        for (const auto &schema_type : schema_type_map) {
          auto property_id = interpreter_context->NameToPropertyId(schema_type.first.name);
          schemas_types.push_back({property_id, schema_type.second});
        }
        if (!db->CreateSchema(label, schemas_types)) {
          throw QueryException(fmt::format("Schema on label :{} already exists!", primary_label.name));
        }
        return std::vector<std::vector<TypedValue>>{};
      };
      notifications->emplace_back(SeverityLevel::INFO, NotificationCode::CREATE_SCHEMA,
                                  fmt::format("Create schema on label :{}", schema_query->label_.name));
      return callback;
    }
    case SchemaQuery::Action::DROP_SCHEMA: {
      callback.fn = [interpreter_context, primary_label = schema_query->label_]() {
        auto *db = interpreter_context->db;
        const auto label = interpreter_context->NameToLabelId(primary_label.name);
        if (!db->DropSchema(label)) {
          throw QueryException(fmt::format("Schema on label :{} does not exist!", primary_label.name));
        }

        return std::vector<std::vector<TypedValue>>{};
      };
      notifications->emplace_back(SeverityLevel::INFO, NotificationCode::DROP_SCHEMA,
                                  fmt::format("Dropped schema on label :{}", schema_query->label_.name));
      return callback;
    }
  }
  return callback;
}

// Struct for lazy pulling from a vector
struct PullPlanVector {
  explicit PullPlanVector(std::vector<std::vector<TypedValue>> values) : values_(std::move(values)) {}

  // @return true if there are more unstreamed elements in vector,
  // false otherwise.
  bool Pull(AnyStream *stream, std::optional<int> n) {
    int local_counter{0};
    while (global_counter < values_.size() && (!n || local_counter < n)) {
      stream->Result(values_[global_counter]);
      ++global_counter;
      ++local_counter;
    }

    return global_counter == values_.size();
  }

 private:
  int global_counter{0};
  std::vector<std::vector<TypedValue>> values_;
};

struct PullPlan {
  explicit PullPlan(std::shared_ptr<CachedPlan> plan, const Parameters &parameters, bool is_profile_query,
                    DbAccessor *dba, InterpreterContext *interpreter_context, utils::MemoryResource *execution_memory,
                    //                    TriggerContextCollector *trigger_context_collector = nullptr,
                    std::optional<size_t> memory_limit = {});
  std::optional<plan::ProfilingStatsWithTotalTime> Pull(AnyStream *stream, std::optional<int> n,
                                                        const std::vector<Symbol> &output_symbols,
                                                        std::map<std::string, TypedValue> *summary);

 private:
  std::shared_ptr<CachedPlan> plan_ = nullptr;
  plan::UniqueCursorPtr cursor_ = nullptr;
  expr::Frame<TypedValue> frame_;
  ExecutionContext ctx_;
  std::optional<size_t> memory_limit_;

  // As it's possible to query execution using multiple pulls
  // we need the keep track of the total execution time across
  // those pulls by accumulating the execution time.
  std::chrono::duration<double> execution_time_{0};

  // To pull the results from a query we call the `Pull` method on
  // the cursor which saves the results in a Frame.
  // Becuase we can't find out if there are some saved results in a frame,
  // and the cursor cannot deduce if the next pull will have a result,
  // we have to keep track of any unsent results from previous `PullPlan::Pull`
  // manually by using this flag.
  bool has_unsent_results_ = false;
};

PullPlan::PullPlan(const std::shared_ptr<CachedPlan> plan, const Parameters &parameters, const bool is_profile_query,
                   DbAccessor *dba, InterpreterContext *interpreter_context, utils::MemoryResource *execution_memory,
                   const std::optional<size_t> memory_limit)
    //                   TriggerContextCollector *trigger_context_collector, const std::optional<size_t> memory_limit)
    : plan_(plan),
      cursor_(plan->plan().MakeCursor(execution_memory)),
      frame_(plan->symbol_table().max_position(), execution_memory),
      memory_limit_(memory_limit) {
  ctx_.db_accessor = dba;
  ctx_.symbol_table = plan->symbol_table();
  ctx_.evaluation_context.timestamp = QueryTimestamp();
  ctx_.evaluation_context.parameters = parameters;
  ctx_.evaluation_context.properties = NamesToProperties(plan->ast_storage().properties_, dba);
  ctx_.evaluation_context.labels = NamesToLabels(plan->ast_storage().labels_, dba);
  if (interpreter_context->config.execution_timeout_sec > 0) {
    ctx_.timer = utils::AsyncTimer{interpreter_context->config.execution_timeout_sec};
  }
  ctx_.is_shutting_down = &interpreter_context->is_shutting_down;
  ctx_.is_profile_query = is_profile_query;
  //  ctx_.trigger_context_collector = trigger_context_collector;
}

std::optional<plan::ProfilingStatsWithTotalTime> PullPlan::Pull(AnyStream *stream, std::optional<int> n,
                                                                const std::vector<Symbol> &output_symbols,
                                                                std::map<std::string, TypedValue> *summary) {
  // Set up temporary memory for a single Pull. Initial memory comes from the
  // stack. 256 KiB should fit on the stack and should be more than enough for a
  // single `Pull`.
  static constexpr size_t stack_size = 256UL * 1024UL;
  char stack_data[stack_size];
  utils::ResourceWithOutOfMemoryException resource_with_exception;
  utils::MonotonicBufferResource monotonic_memory(&stack_data[0], stack_size, &resource_with_exception);
  // We can throw on every query because a simple queries for deleting will use only
  // the stack allocated buffer.
  // Also, we want to throw only when the query engine requests more memory and not the storage
  // so we add the exception to the allocator.
  // TODO (mferencevic): Tune the parameters accordingly.
  utils::PoolResource pool_memory(128, 1024, &monotonic_memory);
  std::optional<utils::LimitedMemoryResource> maybe_limited_resource;

  if (memory_limit_) {
    maybe_limited_resource.emplace(&pool_memory, *memory_limit_);
    ctx_.evaluation_context.memory = &*maybe_limited_resource;
  } else {
    ctx_.evaluation_context.memory = &pool_memory;
  }

  // Returns true if a result was pulled.
  const auto pull_result = [&]() -> bool { return cursor_->Pull(frame_, ctx_); };

  const auto stream_values = [&]() {
    // TODO: The streamed values should also probably use the above memory.
    std::vector<TypedValue> values;
    values.reserve(output_symbols.size());

    for (const auto &symbol : output_symbols) {
      values.emplace_back(frame_[symbol]);
    }

    stream->Result(values);
  };

  // Get the execution time of all possible result pulls and streams.
  utils::Timer timer;

  int i = 0;
  if (has_unsent_results_ && !output_symbols.empty()) {
    // stream unsent results from previous pull
    stream_values();
    ++i;
  }

  for (; !n || i < n; ++i) {
    if (!pull_result()) {
      break;
    }

    if (!output_symbols.empty()) {
      stream_values();
    }
  }

  // If we finished because we streamed the requested n results,
  // we try to pull the next result to see if there is more.
  // If there is additional result, we leave the pulled result in the frame
  // and set the flag to true.
  has_unsent_results_ = i == n && pull_result();

  execution_time_ += timer.Elapsed();

  if (has_unsent_results_) {
    return std::nullopt;
  }
  summary->insert_or_assign("plan_execution_time", execution_time_.count());
  // We are finished with pulling all the data, therefore we can send any
  // metadata about the results i.e. notifications and statistics
  const bool is_any_counter_set =
      std::any_of(ctx_.execution_stats.counters.begin(), ctx_.execution_stats.counters.end(),
                  [](const auto &counter) { return counter > 0; });
  if (is_any_counter_set) {
    std::map<std::string, TypedValue> stats;
    for (size_t i = 0; i < ctx_.execution_stats.counters.size(); ++i) {
      stats.emplace(ExecutionStatsKeyToString(ExecutionStats::Key(i)), ctx_.execution_stats.counters[i]);
    }
    summary->insert_or_assign("stats", std::move(stats));
  }
  cursor_->Shutdown();
  ctx_.profile_execution_time = execution_time_;
  return GetStatsWithTotalTime(ctx_);
}

using RWType = plan::ReadWriteTypeChecker::RWType;
}  // namespace

InterpreterContext::InterpreterContext(storage::v3::Shard *db, const InterpreterConfig config,
                                       const std::filesystem::path &data_directory)
    //    : db(db), trigger_store(data_directory / "triggers"), config(config), streams{this, data_directory /
    //    "streams"} {}
    : db(db), config(config) {}

Interpreter::Interpreter(InterpreterContext *interpreter_context) : interpreter_context_(interpreter_context) {
  MG_ASSERT(interpreter_context_, "Interpreter context must not be NULL");
}

PreparedQuery Interpreter::PrepareTransactionQuery(std::string_view query_upper) {
  std::function<void()> handler;

  if (query_upper == "BEGIN") {
    handler = [this] {
      if (in_explicit_transaction_) {
        throw ExplicitTransactionUsageException("Nested transactions are not supported.");
      }
      in_explicit_transaction_ = true;
      expect_rollback_ = false;

      db_accessor_ = std::make_unique<storage::v3::Shard::Accessor>(
          interpreter_context_->db->Access(coordinator::Hlc{}, GetIsolationLevelOverride()));
      execution_db_accessor_.emplace(db_accessor_.get());

      //      if (interpreter_context_->trigger_store.HasTriggers()) {
      //        trigger_context_collector_.emplace(interpreter_context_->trigger_store.GetEventTypes());
      //      }
    };
  } else if (query_upper == "COMMIT") {
    handler = [this] {
      if (!in_explicit_transaction_) {
        throw ExplicitTransactionUsageException("No current transaction to commit.");
      }
      if (expect_rollback_) {
        throw ExplicitTransactionUsageException(
            "Transaction can't be committed because there was a previous "
            "error. Please invoke a rollback instead.");
      }

      try {
        Commit();
      } catch (const utils::BasicException &) {
        AbortCommand(nullptr);
        throw;
      }

      expect_rollback_ = false;
      in_explicit_transaction_ = false;
    };
  } else if (query_upper == "ROLLBACK") {
    handler = [this] {
      if (!in_explicit_transaction_) {
        throw ExplicitTransactionUsageException("No current transaction to rollback.");
      }
      Abort();
      expect_rollback_ = false;
      in_explicit_transaction_ = false;
    };
  } else {
    LOG_FATAL("Should not get here -- unknown transaction query!");
  }

  return {{},
          {},
          [handler = std::move(handler)](AnyStream *, std::optional<int>) {
            handler();
            return QueryHandlerResult::NOTHING;
          },
          RWType::NONE};
}

PreparedQuery PrepareCypherQuery(ParsedQuery parsed_query, std::map<std::string, TypedValue> *summary,
                                 InterpreterContext *interpreter_context, DbAccessor *dba,
                                 utils::MemoryResource *execution_memory, std::vector<Notification> *notifications) {
  //                                 TriggerContextCollector *trigger_context_collector = nullptr) {
  auto *cypher_query = utils::Downcast<CypherQuery>(parsed_query.query);

  expr::Frame<TypedValue> frame(0);
  SymbolTable symbol_table;
  EvaluationContext evaluation_context;
  evaluation_context.timestamp = QueryTimestamp();
  evaluation_context.parameters = parsed_query.parameters;
  ExpressionEvaluator evaluator(&frame, symbol_table, evaluation_context, dba, storage::v3::View::OLD);
  const auto memory_limit =
      expr::EvaluateMemoryLimit(&evaluator, cypher_query->memory_limit_, cypher_query->memory_scale_);
  if (memory_limit) {
    spdlog::info("Running query with memory limit of {}", utils::GetReadableSize(*memory_limit));
  }

  if (const auto &clauses = cypher_query->single_query_->clauses_; std::any_of(
          clauses.begin(), clauses.end(), [](const auto *clause) { return clause->GetTypeInfo() == LoadCsv::kType; })) {
    notifications->emplace_back(
        SeverityLevel::INFO, NotificationCode::LOAD_CSV_TIP,
        "It's important to note that the parser parses the values as strings. It's up to the user to "
        "convert the parsed row values to the appropriate type. This can be done using the built-in "
        "conversion functions such as ToInteger, ToFloat, ToBoolean etc.");
  }

  auto plan = CypherQueryToPlan(parsed_query.stripped_query.hash(), std::move(parsed_query.ast_storage), cypher_query,
                                parsed_query.parameters,
                                parsed_query.is_cacheable ? &interpreter_context->plan_cache : nullptr, dba);

  summary->insert_or_assign("cost_estimate", plan->cost());
  auto rw_type_checker = plan::ReadWriteTypeChecker();
  rw_type_checker.InferRWType(const_cast<plan::LogicalOperator &>(plan->plan()));

  auto output_symbols = plan->plan().OutputSymbols(plan->symbol_table());

  std::vector<std::string> header;
  header.reserve(output_symbols.size());

  for (const auto &symbol : output_symbols) {
    // When the symbol is aliased or expanded from '*' (inside RETURN or
    // WITH), then there is no token position, so use symbol name.
    // Otherwise, find the name from stripped query.
    header.push_back(
        utils::FindOr(parsed_query.stripped_query.named_expressions(), symbol.token_position(), symbol.name()).first);
  }
  auto pull_plan = std::make_shared<PullPlan>(plan, parsed_query.parameters, false, dba, interpreter_context,
                                              execution_memory, memory_limit);
  //                                              execution_memory, trigger_context_collector, memory_limit);
  return PreparedQuery{std::move(header), std::move(parsed_query.required_privileges),
                       [pull_plan = std::move(pull_plan), output_symbols = std::move(output_symbols), summary](
                           AnyStream *stream, std::optional<int> n) -> std::optional<QueryHandlerResult> {
                         if (pull_plan->Pull(stream, n, output_symbols, summary)) {
                           return QueryHandlerResult::COMMIT;
                         }
                         return std::nullopt;
                       },
                       rw_type_checker.type};
}

PreparedQuery PrepareExplainQuery(ParsedQuery parsed_query, std::map<std::string, TypedValue> *summary,
                                  InterpreterContext *interpreter_context, DbAccessor *dba,
                                  utils::MemoryResource *execution_memory) {
  const std::string kExplainQueryStart = "explain ";
  MG_ASSERT(utils::StartsWith(utils::ToLowerCase(parsed_query.stripped_query.query()), kExplainQueryStart),
            "Expected stripped query to start with '{}'", kExplainQueryStart);

  // Parse and cache the inner query separately (as if it was a standalone
  // query), producing a fresh AST. Note that currently we cannot just reuse
  // part of the already produced AST because the parameters within ASTs are
  // looked up using their positions within the string that was parsed. These
  // wouldn't match up if if we were to reuse the AST (produced by parsing the
  // full query string) when given just the inner query to execute.
  ParsedQuery parsed_inner_query =
      ParseQuery(parsed_query.query_string.substr(kExplainQueryStart.size()), parsed_query.user_parameters,
                 &interpreter_context->ast_cache, interpreter_context->config.query);

  auto *cypher_query = utils::Downcast<CypherQuery>(parsed_inner_query.query);
  MG_ASSERT(cypher_query, "Cypher grammar should not allow other queries in EXPLAIN");

  auto cypher_query_plan = CypherQueryToPlan(
      parsed_inner_query.stripped_query.hash(), std::move(parsed_inner_query.ast_storage), cypher_query,
      parsed_inner_query.parameters, parsed_inner_query.is_cacheable ? &interpreter_context->plan_cache : nullptr, dba);

  std::stringstream printed_plan;
  plan::PrettyPrint(*dba, &cypher_query_plan->plan(), &printed_plan);

  std::vector<std::vector<TypedValue>> printed_plan_rows;
  for (const auto &row : utils::Split(utils::RTrim(printed_plan.str()), "\n")) {
    printed_plan_rows.push_back(std::vector<TypedValue>{TypedValue(row)});
  }

  summary->insert_or_assign("explain", plan::PlanToJson(*dba, &cypher_query_plan->plan()).dump());

  return PreparedQuery{{"QUERY PLAN"},
                       std::move(parsed_query.required_privileges),
                       [pull_plan = std::make_shared<PullPlanVector>(std::move(printed_plan_rows))](
                           AnyStream *stream, std::optional<int> n) -> std::optional<QueryHandlerResult> {
                         if (pull_plan->Pull(stream, n)) {
                           return QueryHandlerResult::COMMIT;
                         }
                         return std::nullopt;
                       },
                       RWType::NONE};
}

PreparedQuery PrepareProfileQuery(ParsedQuery parsed_query, bool in_explicit_transaction,
                                  std::map<std::string, TypedValue> *summary, InterpreterContext *interpreter_context,
                                  DbAccessor *dba, utils::MemoryResource *execution_memory) {
  const std::string kProfileQueryStart = "profile ";

  MG_ASSERT(utils::StartsWith(utils::ToLowerCase(parsed_query.stripped_query.query()), kProfileQueryStart),
            "Expected stripped query to start with '{}'", kProfileQueryStart);

  // PROFILE isn't allowed inside multi-command (explicit) transactions. This is
  // because PROFILE executes each PROFILE'd query and collects additional
  // perfomance metadata that it displays to the user instead of the results
  // yielded by the query. Because PROFILE has side-effects, each transaction
  // that is used to execute a PROFILE query *MUST* be aborted. That isn't
  // possible when using multicommand (explicit) transactions (because the user
  // controls the lifetime of the transaction) and that is why PROFILE is
  // explicitly disabled here in multicommand (explicit) transactions.
  // NOTE: Unlike PROFILE, EXPLAIN doesn't have any unwanted side-effects (in
  // transaction terms) because it doesn't execute the query, it just prints its
  // query plan. That is why EXPLAIN can be used in multicommand (explicit)
  // transactions.
  if (in_explicit_transaction) {
    throw ProfileInMulticommandTxException();
  }

  if (!interpreter_context->tsc_frequency) {
    throw QueryException("TSC support is missing for PROFILE");
  }

  // Parse and cache the inner query separately (as if it was a standalone
  // query), producing a fresh AST. Note that currently we cannot just reuse
  // part of the already produced AST because the parameters within ASTs are
  // looked up using their positions within the string that was parsed. These
  // wouldn't match up if if we were to reuse the AST (produced by parsing the
  // full query string) when given just the inner query to execute.
  ParsedQuery parsed_inner_query =
      ParseQuery(parsed_query.query_string.substr(kProfileQueryStart.size()), parsed_query.user_parameters,
                 &interpreter_context->ast_cache, interpreter_context->config.query);

  auto *cypher_query = utils::Downcast<CypherQuery>(parsed_inner_query.query);
  MG_ASSERT(cypher_query, "Cypher grammar should not allow other queries in PROFILE");
  expr::Frame<TypedValue> frame(0);
  SymbolTable symbol_table;
  EvaluationContext evaluation_context;
  evaluation_context.timestamp = QueryTimestamp();
  evaluation_context.parameters = parsed_inner_query.parameters;
  ExpressionEvaluator evaluator(&frame, symbol_table, evaluation_context, dba, storage::v3::View::OLD);
  const auto memory_limit =
      expr::EvaluateMemoryLimit(&evaluator, cypher_query->memory_limit_, cypher_query->memory_scale_);

  auto cypher_query_plan = CypherQueryToPlan(
      parsed_inner_query.stripped_query.hash(), std::move(parsed_inner_query.ast_storage), cypher_query,
      parsed_inner_query.parameters, parsed_inner_query.is_cacheable ? &interpreter_context->plan_cache : nullptr, dba);
  auto rw_type_checker = plan::ReadWriteTypeChecker();
  rw_type_checker.InferRWType(const_cast<plan::LogicalOperator &>(cypher_query_plan->plan()));

  return PreparedQuery{{"OPERATOR", "ACTUAL HITS", "RELATIVE TIME", "ABSOLUTE TIME"},
                       std::move(parsed_query.required_privileges),
                       [plan = std::move(cypher_query_plan), parameters = std::move(parsed_inner_query.parameters),
                        summary, dba, interpreter_context, execution_memory, memory_limit,
                        // We want to execute the query we are profiling lazily, so we delay
                        // the construction of the corresponding context.
                        stats_and_total_time = std::optional<plan::ProfilingStatsWithTotalTime>{},
                        pull_plan = std::shared_ptr<PullPlanVector>(nullptr)](
                           AnyStream *stream, std::optional<int> n) mutable -> std::optional<QueryHandlerResult> {
                         // No output symbols are given so that nothing is streamed.
                         if (!stats_and_total_time) {
                           stats_and_total_time = PullPlan(plan, parameters, true, dba, interpreter_context,
                                                           execution_memory, memory_limit)
                                                      .Pull(stream, {}, {}, summary);
                           pull_plan = std::make_shared<PullPlanVector>(ProfilingStatsToTable(*stats_and_total_time));
                         }

                         MG_ASSERT(stats_and_total_time, "Failed to execute the query!");

                         if (pull_plan->Pull(stream, n)) {
                           summary->insert_or_assign("profile", ProfilingStatsToJson(*stats_and_total_time).dump());
                           return QueryHandlerResult::ABORT;
                         }

                         return std::nullopt;
                       },
                       rw_type_checker.type};
}

PreparedQuery PrepareDumpQuery(ParsedQuery parsed_query, std::map<std::string, TypedValue> *summary, DbAccessor *dba,
                               utils::MemoryResource *execution_memory) {
  return PreparedQuery{{"QUERY"},
                       std::move(parsed_query.required_privileges),
                       [pull_plan = std::make_shared<PullPlanDump>(dba)](
                           AnyStream *stream, std::optional<int> n) -> std::optional<QueryHandlerResult> {
                         if (pull_plan->Pull(stream, n)) {
                           return QueryHandlerResult::COMMIT;
                         }
                         return std::nullopt;
                       },
                       RWType::R};
}

PreparedQuery PrepareIndexQuery(ParsedQuery parsed_query, bool in_explicit_transaction,
                                std::vector<Notification> *notifications, InterpreterContext *interpreter_context) {
  if (in_explicit_transaction) {
    throw IndexInMulticommandTxException();
  }

  auto *index_query = utils::Downcast<IndexQuery>(parsed_query.query);
  std::function<void(Notification &)> handler;

  // Creating an index influences computed plan costs.
  auto invalidate_plan_cache = [plan_cache = &interpreter_context->plan_cache] {
    auto access = plan_cache->access();
    for (auto &kv : access) {
      access.remove(kv.first);
    }
  };

  const auto label = interpreter_context->NameToLabelId(index_query->label_.name);

  std::vector<storage::v3::PropertyId> properties;
  std::vector<std::string> properties_string;
  properties.reserve(index_query->properties_.size());
  properties_string.reserve(index_query->properties_.size());
  for (const auto &prop : index_query->properties_) {
    properties.push_back(interpreter_context->NameToPropertyId(prop.name));
    properties_string.push_back(prop.name);
  }
  auto properties_stringified = utils::Join(properties_string, ", ");

  if (properties.size() > 1) {
    throw utils::NotYetImplemented("index on multiple properties");
  }

  Notification index_notification(SeverityLevel::INFO);
  switch (index_query->action_) {
    case IndexQuery::Action::CREATE: {
      index_notification.code = NotificationCode::CREATE_INDEX;
      index_notification.title =
          fmt::format("Created index on label {} on properties {}.", index_query->label_.name, properties_stringified);

      handler = [interpreter_context, label, properties_stringified = std::move(properties_stringified),
                 label_name = index_query->label_.name, properties = std::move(properties),
                 invalidate_plan_cache = std::move(invalidate_plan_cache)](Notification &index_notification) {
        if (properties.empty()) {
          if (!interpreter_context->db->CreateIndex(label)) {
            index_notification.code = NotificationCode::EXISTANT_INDEX;
            index_notification.title =
                fmt::format("Index on label {} on properties {} already exists.", label_name, properties_stringified);
          }
          EventCounter::IncrementCounter(EventCounter::LabelIndexCreated);
        } else {
          MG_ASSERT(properties.size() == 1U);
          if (!interpreter_context->db->CreateIndex(label, properties[0])) {
            index_notification.code = NotificationCode::EXISTANT_INDEX;
            index_notification.title =
                fmt::format("Index on label {} on properties {} already exists.", label_name, properties_stringified);
          }
          EventCounter::IncrementCounter(EventCounter::LabelPropertyIndexCreated);
        }
        invalidate_plan_cache();
      };
      break;
    }
    case IndexQuery::Action::DROP: {
      index_notification.code = NotificationCode::DROP_INDEX;
      index_notification.title = fmt::format("Dropped index on label {} on properties {}.", index_query->label_.name,
                                             utils::Join(properties_string, ", "));
      handler = [interpreter_context, label, properties_stringified = std::move(properties_stringified),
                 label_name = index_query->label_.name, properties = std::move(properties),
                 invalidate_plan_cache = std::move(invalidate_plan_cache)](Notification &index_notification) {
        if (properties.empty()) {
          if (!interpreter_context->db->DropIndex(label)) {
            index_notification.code = NotificationCode::NONEXISTANT_INDEX;
            index_notification.title =
                fmt::format("Index on label {} on properties {} doesn't exist.", label_name, properties_stringified);
          }
        } else {
          MG_ASSERT(properties.size() == 1U);
          if (!interpreter_context->db->DropIndex(label, properties[0])) {
            index_notification.code = NotificationCode::NONEXISTANT_INDEX;
            index_notification.title =
                fmt::format("Index on label {} on properties {} doesn't exist.", label_name, properties_stringified);
          }
        }
        invalidate_plan_cache();
      };
      break;
    }
  }

  return PreparedQuery{
      {},
      std::move(parsed_query.required_privileges),
      [handler = std::move(handler), notifications, index_notification = std::move(index_notification)](
          AnyStream * /*stream*/, std::optional<int> /*unused*/) mutable {
        handler(index_notification);
        notifications->push_back(index_notification);
        return QueryHandlerResult::NOTHING;
      },
      RWType::W};
}

PreparedQuery PrepareAuthQuery(ParsedQuery parsed_query, bool in_explicit_transaction,
                               std::map<std::string, TypedValue> *summary, InterpreterContext *interpreter_context,
                               DbAccessor *dba, utils::MemoryResource *execution_memory) {
  if (in_explicit_transaction) {
    throw UserModificationInMulticommandTxException();
  }

  auto *auth_query = utils::Downcast<AuthQuery>(parsed_query.query);

  auto callback = HandleAuthQuery(auth_query, interpreter_context->auth, parsed_query.parameters, dba);

  SymbolTable symbol_table;
  std::vector<Symbol> output_symbols;
  for (const auto &column : callback.header) {
    output_symbols.emplace_back(symbol_table.CreateSymbol(column, "false"));
  }

  auto plan = std::make_shared<CachedPlan>(std::make_unique<SingleNodeLogicalPlan>(
      std::make_unique<plan::OutputTable>(output_symbols,
                                          [fn = callback.fn](Frame *, ExecutionContext *) { return fn(); }),
      0.0, AstStorage{}, symbol_table));

  auto pull_plan =
      std::make_shared<PullPlan>(plan, parsed_query.parameters, false, dba, interpreter_context, execution_memory);
  return PreparedQuery{
      callback.header, std::move(parsed_query.required_privileges),
      [pull_plan = std::move(pull_plan), callback = std::move(callback), output_symbols = std::move(output_symbols),
       summary](AnyStream *stream, std::optional<int> n) -> std::optional<QueryHandlerResult> {
        if (pull_plan->Pull(stream, n, output_symbols, summary)) {
          return callback.should_abort_query ? QueryHandlerResult::ABORT : QueryHandlerResult::COMMIT;
        }
        return std::nullopt;
      },
      RWType::NONE};
}

PreparedQuery PrepareReplicationQuery(ParsedQuery parsed_query, const bool in_explicit_transaction,
                                      std::vector<Notification> *notifications, InterpreterContext *interpreter_context,
                                      DbAccessor *dba) {
  if (in_explicit_transaction) {
    throw ReplicationModificationInMulticommandTxException();
  }

  auto *replication_query = utils::Downcast<ReplicationQuery>(parsed_query.query);
  auto callback =
      HandleReplicationQuery(replication_query, parsed_query.parameters, interpreter_context, dba, notifications);

  return PreparedQuery{callback.header, std::move(parsed_query.required_privileges),
                       [callback_fn = std::move(callback.fn), pull_plan = std::shared_ptr<PullPlanVector>{nullptr}](
                           AnyStream *stream, std::optional<int> n) mutable -> std::optional<QueryHandlerResult> {
                         if (UNLIKELY(!pull_plan)) {
                           pull_plan = std::make_shared<PullPlanVector>(callback_fn());
                         }

                         if (pull_plan->Pull(stream, n)) {
                           return QueryHandlerResult::COMMIT;
                         }
                         return std::nullopt;
                       },
                       RWType::NONE};
  // False positive report for the std::make_shared above
  // NOLINTNEXTLINE(clang-analyzer-cplusplus.NewDeleteLeaks)
}

PreparedQuery PrepareLockPathQuery(ParsedQuery parsed_query, const bool in_explicit_transaction,
                                   InterpreterContext *interpreter_context, DbAccessor *dba) {
  throw SemanticException("LockPath query is not supported!");
}

PreparedQuery PrepareFreeMemoryQuery(ParsedQuery parsed_query, const bool in_explicit_transaction,
                                     InterpreterContext * /*interpreter_context*/) {
  if (in_explicit_transaction) {
    throw FreeMemoryModificationInMulticommandTxException();
  }

  return PreparedQuery{{},
                       std::move(parsed_query.required_privileges),
                       [](AnyStream * /*stream*/, std::optional<int> /*n*/) -> std::optional<QueryHandlerResult> {
                         memory::PurgeUnusedMemory();
                         return QueryHandlerResult::COMMIT;
                       },
                       RWType::NONE};
}

<<<<<<< HEAD
PreparedQuery PrepareFreeMemoryQuery(ParsedQuery parsed_query, const bool in_explicit_transaction,
                                     InterpreterContext *interpreter_context) {
  if (in_explicit_transaction) {
    throw FreeMemoryModificationInMulticommandTxException();
  }

  return PreparedQuery{
      {},
      std::move(parsed_query.required_privileges),
      [interpreter_context](AnyStream *stream, std::optional<int> n) -> std::optional<QueryHandlerResult> {
        interpreter_context->db->FreeMemory();
        memory::PurgeUnusedMemory();
        return QueryHandlerResult::COMMIT;
      },
      RWType::NONE};
=======
TriggerEventType ToTriggerEventType(const TriggerQuery::EventType event_type) {
  switch (event_type) {
    case TriggerQuery::EventType::ANY:
      return TriggerEventType::ANY;

    case TriggerQuery::EventType::CREATE:
      return TriggerEventType::CREATE;

    case TriggerQuery::EventType::VERTEX_CREATE:
      return TriggerEventType::VERTEX_CREATE;

    case TriggerQuery::EventType::EDGE_CREATE:
      return TriggerEventType::EDGE_CREATE;

    case TriggerQuery::EventType::DELETE:
      return TriggerEventType::DELETE;

    case TriggerQuery::EventType::VERTEX_DELETE:
      return TriggerEventType::VERTEX_DELETE;

    case TriggerQuery::EventType::EDGE_DELETE:
      return TriggerEventType::EDGE_DELETE;

    case TriggerQuery::EventType::UPDATE:
      return TriggerEventType::UPDATE;

    case TriggerQuery::EventType::VERTEX_UPDATE:
      return TriggerEventType::VERTEX_UPDATE;

    case TriggerQuery::EventType::EDGE_UPDATE:
      return TriggerEventType::EDGE_UPDATE;
  }
}

Callback CreateTrigger(TriggerQuery *trigger_query,
                       const std::map<std::string, storage::v3::PropertyValue> &user_parameters,
                       InterpreterContext *interpreter_context, DbAccessor *dba, std::optional<std::string> owner) {
  return {
      {},
      [trigger_name = std::move(trigger_query->trigger_name_), trigger_statement = std::move(trigger_query->statement_),
       event_type = trigger_query->event_type_, before_commit = trigger_query->before_commit_, interpreter_context, dba,
       user_parameters, owner = std::move(owner)]() mutable -> std::vector<std::vector<TypedValue>> {
        interpreter_context->trigger_store.AddTrigger(
            std::move(trigger_name), trigger_statement, user_parameters, ToTriggerEventType(event_type),
            before_commit ? TriggerPhase::BEFORE_COMMIT : TriggerPhase::AFTER_COMMIT, &interpreter_context->ast_cache,
            dba, interpreter_context->config.query, std::move(owner), interpreter_context->auth_checker);
        return {};
      }};
}

Callback DropTrigger(TriggerQuery *trigger_query, InterpreterContext *interpreter_context) {
  return {{},
          [trigger_name = std::move(trigger_query->trigger_name_),
           interpreter_context]() -> std::vector<std::vector<TypedValue>> {
            interpreter_context->trigger_store.DropTrigger(trigger_name);
            return {};
          }};
}

Callback ShowTriggers(InterpreterContext *interpreter_context) {
  return {{"trigger name", "statement", "event type", "phase", "owner"}, [interpreter_context] {
            std::vector<std::vector<TypedValue>> results;
            auto trigger_infos = interpreter_context->trigger_store.GetTriggerInfo();
            results.reserve(trigger_infos.size());
            for (auto &trigger_info : trigger_infos) {
              std::vector<TypedValue> typed_trigger_info;
              typed_trigger_info.reserve(4);
              typed_trigger_info.emplace_back(std::move(trigger_info.name));
              typed_trigger_info.emplace_back(std::move(trigger_info.statement));
              typed_trigger_info.emplace_back(TriggerEventTypeToString(trigger_info.event_type));
              typed_trigger_info.emplace_back(trigger_info.phase == TriggerPhase::BEFORE_COMMIT ? "BEFORE COMMIT"
                                                                                                : "AFTER COMMIT");
              typed_trigger_info.emplace_back(trigger_info.owner.has_value() ? TypedValue{*trigger_info.owner}
                                                                             : TypedValue{});

              results.push_back(std::move(typed_trigger_info));
            }

            return results;
          }};
}

PreparedQuery PrepareTriggerQuery(ParsedQuery parsed_query, const bool in_explicit_transaction,
                                  std::vector<Notification> *notifications, InterpreterContext *interpreter_context,
                                  DbAccessor *dba,
                                  const std::map<std::string, storage::v3::PropertyValue> &user_parameters,
                                  const std::string *username) {
  if (in_explicit_transaction) {
    throw TriggerModificationInMulticommandTxException();
  }

  auto *trigger_query = utils::Downcast<TriggerQuery>(parsed_query.query);
  MG_ASSERT(trigger_query);

  std::optional<Notification> trigger_notification;
  auto callback = std::invoke([trigger_query, interpreter_context, dba, &user_parameters,
                               owner = StringPointerToOptional(username), &trigger_notification]() mutable {
    switch (trigger_query->action_) {
      case TriggerQuery::Action::CREATE_TRIGGER:
        trigger_notification.emplace(SeverityLevel::INFO, NotificationCode::CREATE_TRIGGER,
                                     fmt::format("Created trigger {}.", trigger_query->trigger_name_));
        EventCounter::IncrementCounter(EventCounter::TriggersCreated);
        return CreateTrigger(trigger_query, user_parameters, interpreter_context, dba, std::move(owner));
      case TriggerQuery::Action::DROP_TRIGGER:
        trigger_notification.emplace(SeverityLevel::INFO, NotificationCode::DROP_TRIGGER,
                                     fmt::format("Dropped trigger {}.", trigger_query->trigger_name_));
        return DropTrigger(trigger_query, interpreter_context);
      case TriggerQuery::Action::SHOW_TRIGGERS:
        return ShowTriggers(interpreter_context);
    }
  });

  return PreparedQuery{std::move(callback.header), std::move(parsed_query.required_privileges),
                       [callback_fn = std::move(callback.fn), pull_plan = std::shared_ptr<PullPlanVector>{nullptr},
                        trigger_notification = std::move(trigger_notification), notifications](
                           AnyStream *stream, std::optional<int> n) mutable -> std::optional<QueryHandlerResult> {
                         if (UNLIKELY(!pull_plan)) {
                           pull_plan = std::make_shared<PullPlanVector>(callback_fn());
                         }

                         if (pull_plan->Pull(stream, n)) {
                           if (trigger_notification) {
                             notifications->push_back(std::move(*trigger_notification));
                           }
                           return QueryHandlerResult::COMMIT;
                         }
                         return std::nullopt;
                       },
                       RWType::NONE};
  // False positive report for the std::make_shared above
  // NOLINTNEXTLINE(clang-analyzer-cplusplus.NewDeleteLeaks)
}

PreparedQuery PrepareStreamQuery(ParsedQuery parsed_query, const bool in_explicit_transaction,
                                 std::vector<Notification> *notifications, InterpreterContext *interpreter_context,
                                 DbAccessor *dba,
                                 const std::map<std::string, storage::v3::PropertyValue> & /*user_parameters*/,
                                 const std::string *username) {
  if (in_explicit_transaction) {
    throw StreamQueryInMulticommandTxException();
  }

  auto *stream_query = utils::Downcast<StreamQuery>(parsed_query.query);
  MG_ASSERT(stream_query);
  auto callback =
      HandleStreamQuery(stream_query, parsed_query.parameters, interpreter_context, dba, username, notifications);

  return PreparedQuery{std::move(callback.header), std::move(parsed_query.required_privileges),
                       [callback_fn = std::move(callback.fn), pull_plan = std::shared_ptr<PullPlanVector>{nullptr}](
                           AnyStream *stream, std::optional<int> n) mutable -> std::optional<QueryHandlerResult> {
                         if (UNLIKELY(!pull_plan)) {
                           pull_plan = std::make_shared<PullPlanVector>(callback_fn());
                         }

                         if (pull_plan->Pull(stream, n)) {
                           return QueryHandlerResult::COMMIT;
                         }
                         return std::nullopt;
                       },
                       RWType::NONE};
  // False positive report for the std::make_shared above
  // NOLINTNEXTLINE(clang-analyzer-cplusplus.NewDeleteLeaks)
>>>>>>> b8186bea
}

constexpr auto ToStorageIsolationLevel(const IsolationLevelQuery::IsolationLevel isolation_level) noexcept {
  switch (isolation_level) {
    case IsolationLevelQuery::IsolationLevel::SNAPSHOT_ISOLATION:
      return storage::v3::IsolationLevel::SNAPSHOT_ISOLATION;
    case IsolationLevelQuery::IsolationLevel::READ_COMMITTED:
      return storage::v3::IsolationLevel::READ_COMMITTED;
    case IsolationLevelQuery::IsolationLevel::READ_UNCOMMITTED:
      return storage::v3::IsolationLevel::READ_UNCOMMITTED;
  }
}

PreparedQuery PrepareIsolationLevelQuery(ParsedQuery parsed_query, const bool in_explicit_transaction,
                                         InterpreterContext *interpreter_context, Interpreter *interpreter) {
  if (in_explicit_transaction) {
    throw IsolationLevelModificationInMulticommandTxException();
  }

  auto *isolation_level_query = utils::Downcast<IsolationLevelQuery>(parsed_query.query);
  MG_ASSERT(isolation_level_query);

  const auto isolation_level = ToStorageIsolationLevel(isolation_level_query->isolation_level_);

  auto callback = [isolation_level_query, isolation_level, interpreter_context,
                   interpreter]() -> std::function<void()> {
    switch (isolation_level_query->isolation_level_scope_) {
      case IsolationLevelQuery::IsolationLevelScope::GLOBAL:
        return [interpreter_context, isolation_level] { interpreter_context->db->SetIsolationLevel(isolation_level); };
      case IsolationLevelQuery::IsolationLevelScope::SESSION:
        return [interpreter, isolation_level] { interpreter->SetSessionIsolationLevel(isolation_level); };
      case IsolationLevelQuery::IsolationLevelScope::NEXT:
        return [interpreter, isolation_level] { interpreter->SetNextTransactionIsolationLevel(isolation_level); };
    }
  }();

  return PreparedQuery{
      {},
      std::move(parsed_query.required_privileges),
      [callback = std::move(callback)](AnyStream *stream, std::optional<int> n) -> std::optional<QueryHandlerResult> {
        callback();
        return QueryHandlerResult::COMMIT;
      },
      RWType::NONE};
}

PreparedQuery PrepareCreateSnapshotQuery(ParsedQuery parsed_query, bool in_explicit_transaction,
                                         InterpreterContext *interpreter_context) {
  throw SemanticException("CreateSnapshot query is not supported!");
}

PreparedQuery PrepareSettingQuery(ParsedQuery parsed_query, const bool in_explicit_transaction, DbAccessor *dba) {
  if (in_explicit_transaction) {
    throw SettingConfigInMulticommandTxException{};
  }

  auto *setting_query = utils::Downcast<SettingQuery>(parsed_query.query);
  MG_ASSERT(setting_query);
  auto callback = HandleSettingQuery(setting_query, parsed_query.parameters, dba);

  return PreparedQuery{std::move(callback.header), std::move(parsed_query.required_privileges),
                       [callback_fn = std::move(callback.fn), pull_plan = std::shared_ptr<PullPlanVector>{nullptr}](
                           AnyStream *stream, std::optional<int> n) mutable -> std::optional<QueryHandlerResult> {
                         if (UNLIKELY(!pull_plan)) {
                           pull_plan = std::make_shared<PullPlanVector>(callback_fn());
                         }

                         if (pull_plan->Pull(stream, n)) {
                           return QueryHandlerResult::COMMIT;
                         }
                         return std::nullopt;
                       },
                       RWType::NONE};
  // False positive report for the std::make_shared above
  // NOLINTNEXTLINE(clang-analyzer-cplusplus.NewDeleteLeaks)
}

PreparedQuery PrepareVersionQuery(ParsedQuery parsed_query, const bool in_explicit_transaction) {
  if (in_explicit_transaction) {
    throw VersionInfoInMulticommandTxException();
  }

  return PreparedQuery{{"version"},
                       std::move(parsed_query.required_privileges),
                       [](AnyStream *stream, std::optional<int> /*n*/) {
                         std::vector<TypedValue> version_value;
                         version_value.reserve(1);

                         version_value.emplace_back(gflags::VersionString());
                         stream->Result(version_value);
                         return QueryHandlerResult::COMMIT;
                       },
                       RWType::NONE};
}

PreparedQuery PrepareInfoQuery(ParsedQuery parsed_query, bool in_explicit_transaction,
                               std::map<std::string, TypedValue> * /*summary*/, InterpreterContext *interpreter_context,
                               storage::v3::Shard *db, utils::MemoryResource * /*execution_memory*/) {
  if (in_explicit_transaction) {
    throw InfoInMulticommandTxException();
  }

  auto *info_query = utils::Downcast<InfoQuery>(parsed_query.query);
  std::vector<std::string> header;
  std::function<std::pair<std::vector<std::vector<TypedValue>>, QueryHandlerResult>()> handler;

  switch (info_query->info_type_) {
    case InfoQuery::InfoType::STORAGE:
      header = {"storage info", "value"};
      handler = [db] {
        auto info = db->GetInfo();
        std::vector<std::vector<TypedValue>> results{
            {TypedValue("vertex_count"), TypedValue(static_cast<int64_t>(info.vertex_count))},
            {TypedValue("edge_count"), TypedValue(static_cast<int64_t>(info.edge_count))},
            {TypedValue("average_degree"), TypedValue(info.average_degree)},
            {TypedValue("memory_usage"), TypedValue(static_cast<int64_t>(info.memory_usage))},
            {TypedValue("memory_allocated"), TypedValue(static_cast<int64_t>(utils::total_memory_tracker.Amount()))},
            {TypedValue("allocation_limit"),
             TypedValue(static_cast<int64_t>(utils::total_memory_tracker.HardLimit()))}};
        return std::pair{results, QueryHandlerResult::COMMIT};
      };
      break;
    case InfoQuery::InfoType::INDEX:
      header = {"index type", "label", "property"};
      handler = [interpreter_context] {
        auto *db = interpreter_context->db;
        auto info = db->ListAllIndices();
        std::vector<std::vector<TypedValue>> results;
        results.reserve(info.label.size() + info.label_property.size());
        for (const auto &item : info.label) {
          results.push_back({TypedValue("label"), TypedValue(db->LabelToName(item)), TypedValue()});
        }
        for (const auto &item : info.label_property) {
          results.push_back({TypedValue("label+property"), TypedValue(db->LabelToName(item.first)),
                             TypedValue(db->PropertyToName(item.second))});
        }
        return std::pair{results, QueryHandlerResult::NOTHING};
      };
      break;
    case InfoQuery::InfoType::CONSTRAINT:
      throw SemanticException("Constraints are not yet supported!");
  }

  return PreparedQuery{std::move(header), std::move(parsed_query.required_privileges),
                       [handler = std::move(handler), action = QueryHandlerResult::NOTHING,
                        pull_plan = std::shared_ptr<PullPlanVector>(nullptr)](
                           AnyStream *stream, std::optional<int> n) mutable -> std::optional<QueryHandlerResult> {
                         if (!pull_plan) {
                           auto [results, action_on_complete] = handler();
                           action = action_on_complete;
                           pull_plan = std::make_shared<PullPlanVector>(std::move(results));
                         }

                         if (pull_plan->Pull(stream, n)) {
                           return action;
                         }
                         return std::nullopt;
                       },
                       RWType::NONE};
}

PreparedQuery PrepareConstraintQuery(ParsedQuery parsed_query, bool in_explicit_transaction,
                                     std::vector<Notification> *notifications,
                                     InterpreterContext *interpreter_context) {
  throw SemanticException("Constraint query is not supported!");
}

PreparedQuery PrepareSchemaQuery(ParsedQuery parsed_query, bool in_explicit_transaction,
                                 InterpreterContext *interpreter_context, std::vector<Notification> *notifications) {
  if (in_explicit_transaction) {
    throw ConstraintInMulticommandTxException();
  }
  auto *schema_query = utils::Downcast<SchemaQuery>(parsed_query.query);
  MG_ASSERT(schema_query);
  auto callback = HandleSchemaQuery(schema_query, interpreter_context, notifications);

  return PreparedQuery{std::move(callback.header), std::move(parsed_query.required_privileges),
                       [handler = std::move(callback.fn), action = QueryHandlerResult::NOTHING,
                        pull_plan = std::shared_ptr<PullPlanVector>(nullptr)](
                           AnyStream *stream, std::optional<int> n) mutable -> std::optional<QueryHandlerResult> {
                         if (!pull_plan) {
                           auto results = handler();
                           pull_plan = std::make_shared<PullPlanVector>(std::move(results));
                         }

                         if (pull_plan->Pull(stream, n)) {
                           return action;
                         }
                         return std::nullopt;
                       },
                       RWType::NONE};
}

void Interpreter::BeginTransaction() {
  const auto prepared_query = PrepareTransactionQuery("BEGIN");
  prepared_query.query_handler(nullptr, {});
}

void Interpreter::CommitTransaction() {
  const auto prepared_query = PrepareTransactionQuery("COMMIT");
  prepared_query.query_handler(nullptr, {});
  query_executions_.clear();
}

void Interpreter::RollbackTransaction() {
  const auto prepared_query = PrepareTransactionQuery("ROLLBACK");
  prepared_query.query_handler(nullptr, {});
  query_executions_.clear();
}

Interpreter::PrepareResult Interpreter::Prepare(const std::string &query_string,
                                                const std::map<std::string, storage::v3::PropertyValue> &params,
                                                const std::string *username) {
  if (!in_explicit_transaction_) {
    query_executions_.clear();
  }

  query_executions_.emplace_back(std::make_unique<QueryExecution>());
  auto &query_execution = query_executions_.back();
  std::optional<int> qid =
      in_explicit_transaction_ ? static_cast<int>(query_executions_.size() - 1) : std::optional<int>{};

  // Handle transaction control queries.

  const auto upper_case_query = utils::ToUpperCase(query_string);
  const auto trimmed_query = utils::Trim(upper_case_query);

  if (trimmed_query == "BEGIN" || trimmed_query == "COMMIT" || trimmed_query == "ROLLBACK") {
    query_execution->prepared_query.emplace(PrepareTransactionQuery(trimmed_query));
    return {query_execution->prepared_query->header, query_execution->prepared_query->privileges, qid};
  }

  // All queries other than transaction control queries advance the command in
  // an explicit transaction block.
  if (in_explicit_transaction_) {
    AdvanceCommand();
  }
  // If we're not in an explicit transaction block and we have an open
  // transaction, abort it since we're about to prepare a new query.
  else if (db_accessor_) {
    AbortCommand(&query_execution);
  }

  try {
    // Set a default cost estimate of 0. Individual queries can overwrite this
    // field with an improved estimate.
    query_execution->summary["cost_estimate"] = 0.0;

    utils::Timer parsing_timer;
    ParsedQuery parsed_query =
        ParseQuery(query_string, params, &interpreter_context_->ast_cache, interpreter_context_->config.query);
    query_execution->summary["parsing_time"] = parsing_timer.Elapsed().count();

    // Some queries require an active transaction in order to be prepared.
    if (!in_explicit_transaction_ &&
        (utils::Downcast<CypherQuery>(parsed_query.query) || utils::Downcast<ExplainQuery>(parsed_query.query) ||
         utils::Downcast<ProfileQuery>(parsed_query.query) || utils::Downcast<DumpQuery>(parsed_query.query) ||
         utils::Downcast<TriggerQuery>(parsed_query.query))) {
      db_accessor_ = std::make_unique<storage::v3::Shard::Accessor>(
          interpreter_context_->db->Access(coordinator::Hlc{}, GetIsolationLevelOverride()));
      execution_db_accessor_.emplace(db_accessor_.get());
    }

    utils::Timer planning_timer;
    PreparedQuery prepared_query;

    if (utils::Downcast<CypherQuery>(parsed_query.query)) {
      prepared_query = PrepareCypherQuery(std::move(parsed_query), &query_execution->summary, interpreter_context_,
                                          &*execution_db_accessor_, &query_execution->execution_memory,
                                          &query_execution->notifications);
    } else if (utils::Downcast<ExplainQuery>(parsed_query.query)) {
      prepared_query = PrepareExplainQuery(std::move(parsed_query), &query_execution->summary, interpreter_context_,
                                           &*execution_db_accessor_, &query_execution->execution_memory_with_exception);
    } else if (utils::Downcast<ProfileQuery>(parsed_query.query)) {
      prepared_query = PrepareProfileQuery(std::move(parsed_query), in_explicit_transaction_, &query_execution->summary,
                                           interpreter_context_, &*execution_db_accessor_,
                                           &query_execution->execution_memory_with_exception);
    } else if (utils::Downcast<DumpQuery>(parsed_query.query)) {
      prepared_query = PrepareDumpQuery(std::move(parsed_query), &query_execution->summary, &*execution_db_accessor_,
                                        &query_execution->execution_memory);
    } else if (utils::Downcast<IndexQuery>(parsed_query.query)) {
      prepared_query = PrepareIndexQuery(std::move(parsed_query), in_explicit_transaction_,
                                         &query_execution->notifications, interpreter_context_);
    } else if (utils::Downcast<AuthQuery>(parsed_query.query)) {
      prepared_query = PrepareAuthQuery(std::move(parsed_query), in_explicit_transaction_, &query_execution->summary,
                                        interpreter_context_, &*execution_db_accessor_,
                                        &query_execution->execution_memory_with_exception);
    } else if (utils::Downcast<InfoQuery>(parsed_query.query)) {
      prepared_query = PrepareInfoQuery(std::move(parsed_query), in_explicit_transaction_, &query_execution->summary,
                                        interpreter_context_, interpreter_context_->db,
                                        &query_execution->execution_memory_with_exception);
    } else if (utils::Downcast<ConstraintQuery>(parsed_query.query)) {
      prepared_query = PrepareConstraintQuery(std::move(parsed_query), in_explicit_transaction_,
                                              &query_execution->notifications, interpreter_context_);
    } else if (utils::Downcast<ReplicationQuery>(parsed_query.query)) {
      prepared_query =
          PrepareReplicationQuery(std::move(parsed_query), in_explicit_transaction_, &query_execution->notifications,
                                  interpreter_context_, &*execution_db_accessor_);
    } else if (utils::Downcast<LockPathQuery>(parsed_query.query)) {
      prepared_query = PrepareLockPathQuery(std::move(parsed_query), in_explicit_transaction_, interpreter_context_,
                                            &*execution_db_accessor_);
    } else if (utils::Downcast<FreeMemoryQuery>(parsed_query.query)) {
      prepared_query = PrepareFreeMemoryQuery(std::move(parsed_query), in_explicit_transaction_, interpreter_context_);
    } else if (utils::Downcast<TriggerQuery>(parsed_query.query)) {
      throw std::runtime_error("Unimplemented");
    } else if (utils::Downcast<StreamQuery>(parsed_query.query)) {
      throw std::runtime_error("unimplemented");
    } else if (utils::Downcast<IsolationLevelQuery>(parsed_query.query)) {
      prepared_query =
          PrepareIsolationLevelQuery(std::move(parsed_query), in_explicit_transaction_, interpreter_context_, this);
    } else if (utils::Downcast<CreateSnapshotQuery>(parsed_query.query)) {
      prepared_query =
          PrepareCreateSnapshotQuery(std::move(parsed_query), in_explicit_transaction_, interpreter_context_);
    } else if (utils::Downcast<SettingQuery>(parsed_query.query)) {
      prepared_query = PrepareSettingQuery(std::move(parsed_query), in_explicit_transaction_, &*execution_db_accessor_);
    } else if (utils::Downcast<VersionQuery>(parsed_query.query)) {
      prepared_query = PrepareVersionQuery(std::move(parsed_query), in_explicit_transaction_);
    } else if (utils::Downcast<SchemaQuery>(parsed_query.query)) {
      prepared_query = PrepareSchemaQuery(std::move(parsed_query), in_explicit_transaction_, interpreter_context_,
                                          &query_execution->notifications);
    } else {
      LOG_FATAL("Should not get here -- unknown query type!");
    }

    query_execution->summary["planning_time"] = planning_timer.Elapsed().count();
    query_execution->prepared_query.emplace(std::move(prepared_query));

    const auto rw_type = query_execution->prepared_query->rw_type;
    query_execution->summary["type"] = plan::ReadWriteTypeChecker::TypeToString(rw_type);

    UpdateTypeCount(rw_type);

    return {query_execution->prepared_query->header, query_execution->prepared_query->privileges, qid};
  } catch (const utils::BasicException &) {
    EventCounter::IncrementCounter(EventCounter::FailedQuery);
    AbortCommand(&query_execution);
    throw;
  }
}

void Interpreter::Abort() {
  expect_rollback_ = false;
  in_explicit_transaction_ = false;
  if (!db_accessor_) return;
  db_accessor_->Abort();
  execution_db_accessor_.reset();
  db_accessor_.reset();
<<<<<<< HEAD
=======
  trigger_context_collector_.reset();
}

namespace {
void RunTriggersIndividually(const utils::SkipList<Trigger> &triggers, InterpreterContext *interpreter_context,
                             TriggerContext trigger_context) {
  // Run the triggers
  for (const auto &trigger : triggers.access()) {
    utils::MonotonicBufferResource execution_memory{kExecutionMemoryBlockSize};

    // create a new transaction for each trigger
    auto storage_acc = interpreter_context->db->Access(coordinator::Hlc{});
    DbAccessor db_accessor{&storage_acc};

    trigger_context.AdaptForAccessor(&db_accessor);
    try {
      trigger.Execute(&db_accessor, &execution_memory, interpreter_context->config.execution_timeout_sec,
                      &interpreter_context->is_shutting_down, trigger_context, interpreter_context->auth_checker);
    } catch (const utils::BasicException &exception) {
      spdlog::warn("Trigger '{}' failed with exception:\n{}", trigger.Name(), exception.what());
      db_accessor.Abort();
      continue;
    }

    db_accessor.Commit();
  }
>>>>>>> b8186bea
}

void Interpreter::Commit() {
  // It's possible that some queries did not finish because the user did
  // not pull all of the results from the query.
  // For now, we will not check if there are some unfinished queries.
  // We should document clearly that all results should be pulled to complete
  // a query.
  if (!db_accessor_) return;

<<<<<<< HEAD
  auto maybe_constraint_violation = db_accessor_->Commit();
  if (maybe_constraint_violation.HasError()) {
    const auto &constraint_violation = maybe_constraint_violation.GetError();
    switch (constraint_violation.type) {
      case storage::v3::ConstraintViolation::Type::EXISTENCE: {
        auto label_name = execution_db_accessor_->LabelToName(constraint_violation.label);
        MG_ASSERT(constraint_violation.properties.size() == 1U);
        auto property_name = execution_db_accessor_->PropertyToName(*constraint_violation.properties.begin());
        throw QueryException("Unable to commit due to existence constraint violation on :{}({})", label_name,
                             property_name);
        break;
      }
      case storage::v3::ConstraintViolation::Type::UNIQUE: {
        auto label_name = execution_db_accessor_->LabelToName(constraint_violation.label);
        std::stringstream property_names_stream;
        utils::PrintIterable(
            property_names_stream, constraint_violation.properties, ", ",
            [this](auto &stream, const auto &prop) { stream << execution_db_accessor_->PropertyToName(prop); });
        throw QueryException("Unable to commit due to unique constraint violation on :{}({})", label_name,
                             property_names_stream.str());
        break;
      }
    }
  }

=======
  std::optional<TriggerContext> trigger_context = std::nullopt;
  if (trigger_context_collector_) {
    trigger_context.emplace(std::move(*trigger_context_collector_).TransformToTriggerContext());
    trigger_context_collector_.reset();
  }

  if (trigger_context) {
    // Run the triggers
    for (const auto &trigger : interpreter_context_->trigger_store.BeforeCommitTriggers().access()) {
      utils::MonotonicBufferResource execution_memory{kExecutionMemoryBlockSize};
      AdvanceCommand();
      try {
        trigger.Execute(&*execution_db_accessor_, &execution_memory, interpreter_context_->config.execution_timeout_sec,
                        &interpreter_context_->is_shutting_down, *trigger_context, interpreter_context_->auth_checker);
      } catch (const utils::BasicException &e) {
        throw utils::BasicException(
            fmt::format("Trigger '{}' caused the transaction to fail.\nException: {}", trigger.Name(), e.what()));
      }
    }
    SPDLOG_DEBUG("Finished executing before commit triggers");
  }

  const auto reset_necessary_members = [this]() {
    execution_db_accessor_.reset();
    db_accessor_.reset();
    trigger_context_collector_.reset();
  };

  db_accessor_->Commit(coordinator::Hlc{});
  // The ordered execution of after commit triggers is heavily depending on the exclusiveness of db_accessor_->Commit():
  // only one of the transactions can be commiting at the same time, so when the commit is finished, that transaction
  // probably will schedule its after commit triggers, because the other transactions that want to commit are still
  // waiting for commiting or one of them just started commiting its changes.
  // This means the ordered execution of after commit triggers are not guaranteed.
  if (trigger_context && interpreter_context_->trigger_store.AfterCommitTriggers().size() > 0) {
    interpreter_context_->after_commit_trigger_pool.AddTask(
        [trigger_context = std::move(*trigger_context), interpreter_context = this->interpreter_context_,
         user_transaction = std::shared_ptr(std::move(db_accessor_))]() mutable {
          RunTriggersIndividually(interpreter_context->trigger_store.AfterCommitTriggers(), interpreter_context,
                                  std::move(trigger_context));
          SPDLOG_DEBUG("Finished executing after commit triggers");  // NOLINT(bugprone-lambda-function-name)
        });
  }

  reset_necessary_members();

>>>>>>> b8186bea
  SPDLOG_DEBUG("Finished committing the transaction");
}

void Interpreter::AdvanceCommand() {
  if (!db_accessor_) return;
  db_accessor_->AdvanceCommand();
}

void Interpreter::AbortCommand(std::unique_ptr<QueryExecution> *query_execution) {
  if (query_execution) {
    query_execution->reset(nullptr);
  }
  if (in_explicit_transaction_) {
    expect_rollback_ = true;
  } else {
    Abort();
  }
}

std::optional<storage::v3::IsolationLevel> Interpreter::GetIsolationLevelOverride() {
  if (next_transaction_isolation_level) {
    const auto isolation_level = *next_transaction_isolation_level;
    next_transaction_isolation_level.reset();
    return isolation_level;
  }

  return interpreter_isolation_level;
}

void Interpreter::SetNextTransactionIsolationLevel(const storage::v3::IsolationLevel isolation_level) {
  next_transaction_isolation_level.emplace(isolation_level);
}

void Interpreter::SetSessionIsolationLevel(const storage::v3::IsolationLevel isolation_level) {
  interpreter_isolation_level.emplace(isolation_level);
}

}  // namespace memgraph::query::v2<|MERGE_RESOLUTION|>--- conflicted
+++ resolved
@@ -1273,188 +1273,6 @@
                          return QueryHandlerResult::COMMIT;
                        },
                        RWType::NONE};
-}
-
-<<<<<<< HEAD
-PreparedQuery PrepareFreeMemoryQuery(ParsedQuery parsed_query, const bool in_explicit_transaction,
-                                     InterpreterContext *interpreter_context) {
-  if (in_explicit_transaction) {
-    throw FreeMemoryModificationInMulticommandTxException();
-  }
-
-  return PreparedQuery{
-      {},
-      std::move(parsed_query.required_privileges),
-      [interpreter_context](AnyStream *stream, std::optional<int> n) -> std::optional<QueryHandlerResult> {
-        interpreter_context->db->FreeMemory();
-        memory::PurgeUnusedMemory();
-        return QueryHandlerResult::COMMIT;
-      },
-      RWType::NONE};
-=======
-TriggerEventType ToTriggerEventType(const TriggerQuery::EventType event_type) {
-  switch (event_type) {
-    case TriggerQuery::EventType::ANY:
-      return TriggerEventType::ANY;
-
-    case TriggerQuery::EventType::CREATE:
-      return TriggerEventType::CREATE;
-
-    case TriggerQuery::EventType::VERTEX_CREATE:
-      return TriggerEventType::VERTEX_CREATE;
-
-    case TriggerQuery::EventType::EDGE_CREATE:
-      return TriggerEventType::EDGE_CREATE;
-
-    case TriggerQuery::EventType::DELETE:
-      return TriggerEventType::DELETE;
-
-    case TriggerQuery::EventType::VERTEX_DELETE:
-      return TriggerEventType::VERTEX_DELETE;
-
-    case TriggerQuery::EventType::EDGE_DELETE:
-      return TriggerEventType::EDGE_DELETE;
-
-    case TriggerQuery::EventType::UPDATE:
-      return TriggerEventType::UPDATE;
-
-    case TriggerQuery::EventType::VERTEX_UPDATE:
-      return TriggerEventType::VERTEX_UPDATE;
-
-    case TriggerQuery::EventType::EDGE_UPDATE:
-      return TriggerEventType::EDGE_UPDATE;
-  }
-}
-
-Callback CreateTrigger(TriggerQuery *trigger_query,
-                       const std::map<std::string, storage::v3::PropertyValue> &user_parameters,
-                       InterpreterContext *interpreter_context, DbAccessor *dba, std::optional<std::string> owner) {
-  return {
-      {},
-      [trigger_name = std::move(trigger_query->trigger_name_), trigger_statement = std::move(trigger_query->statement_),
-       event_type = trigger_query->event_type_, before_commit = trigger_query->before_commit_, interpreter_context, dba,
-       user_parameters, owner = std::move(owner)]() mutable -> std::vector<std::vector<TypedValue>> {
-        interpreter_context->trigger_store.AddTrigger(
-            std::move(trigger_name), trigger_statement, user_parameters, ToTriggerEventType(event_type),
-            before_commit ? TriggerPhase::BEFORE_COMMIT : TriggerPhase::AFTER_COMMIT, &interpreter_context->ast_cache,
-            dba, interpreter_context->config.query, std::move(owner), interpreter_context->auth_checker);
-        return {};
-      }};
-}
-
-Callback DropTrigger(TriggerQuery *trigger_query, InterpreterContext *interpreter_context) {
-  return {{},
-          [trigger_name = std::move(trigger_query->trigger_name_),
-           interpreter_context]() -> std::vector<std::vector<TypedValue>> {
-            interpreter_context->trigger_store.DropTrigger(trigger_name);
-            return {};
-          }};
-}
-
-Callback ShowTriggers(InterpreterContext *interpreter_context) {
-  return {{"trigger name", "statement", "event type", "phase", "owner"}, [interpreter_context] {
-            std::vector<std::vector<TypedValue>> results;
-            auto trigger_infos = interpreter_context->trigger_store.GetTriggerInfo();
-            results.reserve(trigger_infos.size());
-            for (auto &trigger_info : trigger_infos) {
-              std::vector<TypedValue> typed_trigger_info;
-              typed_trigger_info.reserve(4);
-              typed_trigger_info.emplace_back(std::move(trigger_info.name));
-              typed_trigger_info.emplace_back(std::move(trigger_info.statement));
-              typed_trigger_info.emplace_back(TriggerEventTypeToString(trigger_info.event_type));
-              typed_trigger_info.emplace_back(trigger_info.phase == TriggerPhase::BEFORE_COMMIT ? "BEFORE COMMIT"
-                                                                                                : "AFTER COMMIT");
-              typed_trigger_info.emplace_back(trigger_info.owner.has_value() ? TypedValue{*trigger_info.owner}
-                                                                             : TypedValue{});
-
-              results.push_back(std::move(typed_trigger_info));
-            }
-
-            return results;
-          }};
-}
-
-PreparedQuery PrepareTriggerQuery(ParsedQuery parsed_query, const bool in_explicit_transaction,
-                                  std::vector<Notification> *notifications, InterpreterContext *interpreter_context,
-                                  DbAccessor *dba,
-                                  const std::map<std::string, storage::v3::PropertyValue> &user_parameters,
-                                  const std::string *username) {
-  if (in_explicit_transaction) {
-    throw TriggerModificationInMulticommandTxException();
-  }
-
-  auto *trigger_query = utils::Downcast<TriggerQuery>(parsed_query.query);
-  MG_ASSERT(trigger_query);
-
-  std::optional<Notification> trigger_notification;
-  auto callback = std::invoke([trigger_query, interpreter_context, dba, &user_parameters,
-                               owner = StringPointerToOptional(username), &trigger_notification]() mutable {
-    switch (trigger_query->action_) {
-      case TriggerQuery::Action::CREATE_TRIGGER:
-        trigger_notification.emplace(SeverityLevel::INFO, NotificationCode::CREATE_TRIGGER,
-                                     fmt::format("Created trigger {}.", trigger_query->trigger_name_));
-        EventCounter::IncrementCounter(EventCounter::TriggersCreated);
-        return CreateTrigger(trigger_query, user_parameters, interpreter_context, dba, std::move(owner));
-      case TriggerQuery::Action::DROP_TRIGGER:
-        trigger_notification.emplace(SeverityLevel::INFO, NotificationCode::DROP_TRIGGER,
-                                     fmt::format("Dropped trigger {}.", trigger_query->trigger_name_));
-        return DropTrigger(trigger_query, interpreter_context);
-      case TriggerQuery::Action::SHOW_TRIGGERS:
-        return ShowTriggers(interpreter_context);
-    }
-  });
-
-  return PreparedQuery{std::move(callback.header), std::move(parsed_query.required_privileges),
-                       [callback_fn = std::move(callback.fn), pull_plan = std::shared_ptr<PullPlanVector>{nullptr},
-                        trigger_notification = std::move(trigger_notification), notifications](
-                           AnyStream *stream, std::optional<int> n) mutable -> std::optional<QueryHandlerResult> {
-                         if (UNLIKELY(!pull_plan)) {
-                           pull_plan = std::make_shared<PullPlanVector>(callback_fn());
-                         }
-
-                         if (pull_plan->Pull(stream, n)) {
-                           if (trigger_notification) {
-                             notifications->push_back(std::move(*trigger_notification));
-                           }
-                           return QueryHandlerResult::COMMIT;
-                         }
-                         return std::nullopt;
-                       },
-                       RWType::NONE};
-  // False positive report for the std::make_shared above
-  // NOLINTNEXTLINE(clang-analyzer-cplusplus.NewDeleteLeaks)
-}
-
-PreparedQuery PrepareStreamQuery(ParsedQuery parsed_query, const bool in_explicit_transaction,
-                                 std::vector<Notification> *notifications, InterpreterContext *interpreter_context,
-                                 DbAccessor *dba,
-                                 const std::map<std::string, storage::v3::PropertyValue> & /*user_parameters*/,
-                                 const std::string *username) {
-  if (in_explicit_transaction) {
-    throw StreamQueryInMulticommandTxException();
-  }
-
-  auto *stream_query = utils::Downcast<StreamQuery>(parsed_query.query);
-  MG_ASSERT(stream_query);
-  auto callback =
-      HandleStreamQuery(stream_query, parsed_query.parameters, interpreter_context, dba, username, notifications);
-
-  return PreparedQuery{std::move(callback.header), std::move(parsed_query.required_privileges),
-                       [callback_fn = std::move(callback.fn), pull_plan = std::shared_ptr<PullPlanVector>{nullptr}](
-                           AnyStream *stream, std::optional<int> n) mutable -> std::optional<QueryHandlerResult> {
-                         if (UNLIKELY(!pull_plan)) {
-                           pull_plan = std::make_shared<PullPlanVector>(callback_fn());
-                         }
-
-                         if (pull_plan->Pull(stream, n)) {
-                           return QueryHandlerResult::COMMIT;
-                         }
-                         return std::nullopt;
-                       },
-                       RWType::NONE};
-  // False positive report for the std::make_shared above
-  // NOLINTNEXTLINE(clang-analyzer-cplusplus.NewDeleteLeaks)
->>>>>>> b8186bea
 }
 
 constexpr auto ToStorageIsolationLevel(const IsolationLevelQuery::IsolationLevel isolation_level) noexcept {
@@ -1802,35 +1620,6 @@
   db_accessor_->Abort();
   execution_db_accessor_.reset();
   db_accessor_.reset();
-<<<<<<< HEAD
-=======
-  trigger_context_collector_.reset();
-}
-
-namespace {
-void RunTriggersIndividually(const utils::SkipList<Trigger> &triggers, InterpreterContext *interpreter_context,
-                             TriggerContext trigger_context) {
-  // Run the triggers
-  for (const auto &trigger : triggers.access()) {
-    utils::MonotonicBufferResource execution_memory{kExecutionMemoryBlockSize};
-
-    // create a new transaction for each trigger
-    auto storage_acc = interpreter_context->db->Access(coordinator::Hlc{});
-    DbAccessor db_accessor{&storage_acc};
-
-    trigger_context.AdaptForAccessor(&db_accessor);
-    try {
-      trigger.Execute(&db_accessor, &execution_memory, interpreter_context->config.execution_timeout_sec,
-                      &interpreter_context->is_shutting_down, trigger_context, interpreter_context->auth_checker);
-    } catch (const utils::BasicException &exception) {
-      spdlog::warn("Trigger '{}' failed with exception:\n{}", trigger.Name(), exception.what());
-      db_accessor.Abort();
-      continue;
-    }
-
-    db_accessor.Commit();
-  }
->>>>>>> b8186bea
 }
 
 void Interpreter::Commit() {
@@ -1841,80 +1630,15 @@
   // a query.
   if (!db_accessor_) return;
 
-<<<<<<< HEAD
-  auto maybe_constraint_violation = db_accessor_->Commit();
-  if (maybe_constraint_violation.HasError()) {
-    const auto &constraint_violation = maybe_constraint_violation.GetError();
-    switch (constraint_violation.type) {
-      case storage::v3::ConstraintViolation::Type::EXISTENCE: {
-        auto label_name = execution_db_accessor_->LabelToName(constraint_violation.label);
-        MG_ASSERT(constraint_violation.properties.size() == 1U);
-        auto property_name = execution_db_accessor_->PropertyToName(*constraint_violation.properties.begin());
-        throw QueryException("Unable to commit due to existence constraint violation on :{}({})", label_name,
-                             property_name);
-        break;
-      }
-      case storage::v3::ConstraintViolation::Type::UNIQUE: {
-        auto label_name = execution_db_accessor_->LabelToName(constraint_violation.label);
-        std::stringstream property_names_stream;
-        utils::PrintIterable(
-            property_names_stream, constraint_violation.properties, ", ",
-            [this](auto &stream, const auto &prop) { stream << execution_db_accessor_->PropertyToName(prop); });
-        throw QueryException("Unable to commit due to unique constraint violation on :{}({})", label_name,
-                             property_names_stream.str());
-        break;
-      }
-    }
-  }
-
-=======
-  std::optional<TriggerContext> trigger_context = std::nullopt;
-  if (trigger_context_collector_) {
-    trigger_context.emplace(std::move(*trigger_context_collector_).TransformToTriggerContext());
-    trigger_context_collector_.reset();
-  }
-
-  if (trigger_context) {
-    // Run the triggers
-    for (const auto &trigger : interpreter_context_->trigger_store.BeforeCommitTriggers().access()) {
-      utils::MonotonicBufferResource execution_memory{kExecutionMemoryBlockSize};
-      AdvanceCommand();
-      try {
-        trigger.Execute(&*execution_db_accessor_, &execution_memory, interpreter_context_->config.execution_timeout_sec,
-                        &interpreter_context_->is_shutting_down, *trigger_context, interpreter_context_->auth_checker);
-      } catch (const utils::BasicException &e) {
-        throw utils::BasicException(
-            fmt::format("Trigger '{}' caused the transaction to fail.\nException: {}", trigger.Name(), e.what()));
-      }
-    }
-    SPDLOG_DEBUG("Finished executing before commit triggers");
-  }
-
   const auto reset_necessary_members = [this]() {
     execution_db_accessor_.reset();
     db_accessor_.reset();
-    trigger_context_collector_.reset();
   };
 
   db_accessor_->Commit(coordinator::Hlc{});
-  // The ordered execution of after commit triggers is heavily depending on the exclusiveness of db_accessor_->Commit():
-  // only one of the transactions can be commiting at the same time, so when the commit is finished, that transaction
-  // probably will schedule its after commit triggers, because the other transactions that want to commit are still
-  // waiting for commiting or one of them just started commiting its changes.
-  // This means the ordered execution of after commit triggers are not guaranteed.
-  if (trigger_context && interpreter_context_->trigger_store.AfterCommitTriggers().size() > 0) {
-    interpreter_context_->after_commit_trigger_pool.AddTask(
-        [trigger_context = std::move(*trigger_context), interpreter_context = this->interpreter_context_,
-         user_transaction = std::shared_ptr(std::move(db_accessor_))]() mutable {
-          RunTriggersIndividually(interpreter_context->trigger_store.AfterCommitTriggers(), interpreter_context,
-                                  std::move(trigger_context));
-          SPDLOG_DEBUG("Finished executing after commit triggers");  // NOLINT(bugprone-lambda-function-name)
-        });
-  }
 
   reset_necessary_members();
 
->>>>>>> b8186bea
   SPDLOG_DEBUG("Finished committing the transaction");
 }
 
