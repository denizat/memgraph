--- conflicted
+++ resolved
@@ -262,17 +262,6 @@
   storage::Storage *db_;
 };
 
-<<<<<<< HEAD
-class LabelChecker final : public memgraph::query::LabelChecker {
- public:
-  explicit LabelChecker(memgraph::auth::User *user) : user_{user} {}
-
-  bool IsUserAuthorized(const std::vector<memgraph::storage::LabelId> &labels,
-                        memgraph::query::DbAccessor *dba) const final {
-    auto labelPermissions = user_->GetLabelPermissions();
-
-    return std::any_of(labels.begin(), labels.end(), [labelPermissions, dba](const auto label) {
-=======
 class FineGrainedAccessChecker final : public memgraph::query::FineGrainedAccessChecker {
  public:
   explicit FineGrainedAccessChecker(memgraph::auth::User *user) : user_{user} {}
@@ -282,7 +271,6 @@
     auto labelPermissions = user_->GetFineGrainedAccessPermissions();
 
     return std::any_of(labels.begin(), labels.end(), [&labelPermissions, &dba](const auto label) {
->>>>>>> 480df4ed
       return labelPermissions.Has(dba->LabelToName(label)) == memgraph::auth::PermissionLevel::GRANT;
     });
   }
@@ -290,12 +278,9 @@
  private:
   memgraph::auth::User *user_;
 };
-<<<<<<< HEAD
-=======
 
 /// returns false if the replication role can't be set
 /// @throw QueryRuntimeException if an error ocurred.
->>>>>>> 480df4ed
 
 Callback HandleAuthQuery(AuthQuery *auth_query, AuthQueryHandler *auth, const Parameters &parameters,
                          DbAccessor *db_accessor) {
@@ -317,10 +302,6 @@
   std::string user_or_role = auth_query->user_or_role_;
   std::vector<AuthQuery::Privilege> privileges = auth_query->privileges_;
   std::vector<std::string> labels = auth_query->labels_;
-<<<<<<< HEAD
-  // std::vector<storage::LabelId> labels = NamesToLabels(labels, db_accessor);
-=======
->>>>>>> 480df4ed
   auto password = EvaluateOptionalExpression(auth_query->password_, &evaluator);
 
   Callback callback;
@@ -333,11 +314,10 @@
       AuthQuery::Action::REVOKE_PRIVILEGE,  AuthQuery::Action::SHOW_PRIVILEGES, AuthQuery::Action::SHOW_USERS_FOR_ROLE,
       AuthQuery::Action::SHOW_ROLE_FOR_USER};
 
-  // if (license_check_result.HasError() && enterprise_only_methods.contains(auth_query->action_)) {
-  //   throw utils::BasicException(
-  //       utils::license::LicenseCheckErrorToString(license_check_result.GetError(), "advanced authentication
-  //       features"));
-  // }
+  if (license_check_result.HasError() && enterprise_only_methods.contains(auth_query->action_)) {
+    throw utils::BasicException(
+        utils::license::LicenseCheckErrorToString(license_check_result.GetError(), "advanced authentication features"));
+  }
 
   switch (auth_query->action_) {
     case AuthQuery::Action::CREATE_USER:
@@ -351,11 +331,7 @@
         // If the license is not valid we create users with admin access
         if (!valid_enterprise_license) {
           spdlog::warn("Granting all the privileges to {}.", username);
-<<<<<<< HEAD
-          auth->GrantPrivilege(username, kPrivilegesAll, {});
-=======
           auth->GrantPrivilege(username, kPrivilegesAll, {"*"});
->>>>>>> 480df4ed
         }
 
         return std::vector<std::vector<TypedValue>>();
@@ -987,11 +963,7 @@
 #ifdef MG_ENTERPRISE
   if (username.has_value()) {
     memgraph::auth::User *user = interpreter_context->auth->GetUser(*username);
-<<<<<<< HEAD
-    ctx_.label_checker = new LabelChecker{user};
-=======
     ctx_.fine_grained_access_checker = new FineGrainedAccessChecker{user};
->>>>>>> 480df4ed
   }
 #endif
   if (interpreter_context->config.execution_timeout_sec > 0) {
@@ -1328,7 +1300,6 @@
   auto optional_username = StringPointerToOptional(username);
 
   rw_type_checker.InferRWType(const_cast<plan::LogicalOperator &>(cypher_query_plan->plan()));
-  auto optional_username = StringPointerToOptional(username);
 
   return PreparedQuery{{"OPERATOR", "ACTUAL HITS", "RELATIVE TIME", "ABSOLUTE TIME"},
                        std::move(parsed_query.required_privileges),
