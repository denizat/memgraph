// Copyright 2022 Memgraph Ltd.
//
// Use of this software is governed by the Business Source License
// included in the file licenses/BSL.txt; by using this file, you agree to be bound by the terms of the Business Source
// License, and you may not use this file except in compliance with the Business Source License.
//
// As of the Change Date specified in that file, in accordance with
// the Business Source License, use of this software will be governed
// by the Apache License, Version 2.0, included in the file
// licenses/APL.txt.

#include "query/frontend/ast/cypher_main_visitor.hpp"

#include <algorithm>
#include <climits>
#include <codecvt>
#include <cstring>
#include <iterator>
#include <limits>
#include <string>
#include <tuple>
#include <type_traits>
#include <unordered_map>
#include <utility>
#include <variant>
#include <vector>

#include <boost/preprocessor/cat.hpp>

#include "query/exceptions.hpp"
#include "query/frontend/ast/ast.hpp"
#include "query/frontend/ast/ast_visitor.hpp"
#include "query/frontend/parsing.hpp"
#include "query/interpret/awesome_memgraph_functions.hpp"
#include "query/procedure/module.hpp"
#include "query/stream/common.hpp"
#include "utils/exceptions.hpp"
#include "utils/logging.hpp"
#include "utils/string.hpp"
#include "utils/typeinfo.hpp"

namespace memgraph::query::frontend {

const std::string CypherMainVisitor::kAnonPrefix = "anon";

namespace {
template <typename TVisitor>
std::optional<std::pair<memgraph::query::Expression *, size_t>> VisitMemoryLimit(
    MemgraphCypher::MemoryLimitContext *memory_limit_ctx, TVisitor *visitor) {
  MG_ASSERT(memory_limit_ctx);
  if (memory_limit_ctx->UNLIMITED()) {
    return std::nullopt;
  }

  auto memory_limit = memory_limit_ctx->literal()->accept(visitor);
  size_t memory_scale = 1024U;
  if (memory_limit_ctx->MB()) {
    memory_scale = 1024U * 1024U;
  } else {
    MG_ASSERT(memory_limit_ctx->KB());
    memory_scale = 1024U;
  }

  return std::make_pair(memory_limit, memory_scale);
}

std::string JoinTokens(const auto &tokens, const auto &string_projection, const auto &separator) {
  std::vector<std::string> tokens_string;
  tokens_string.reserve(tokens.size());
  for (auto *token : tokens) {
    tokens_string.emplace_back(string_projection(token));
  }
  return utils::Join(tokens_string, separator);
}

std::string JoinSymbolicNames(antlr4::tree::ParseTreeVisitor *visitor,
                              const std::vector<MemgraphCypher::SymbolicNameContext *> symbolicNames,
                              const std::string &separator = ".") {
  return JoinTokens(
      symbolicNames, [&](auto *token) { return token->accept(visitor).template as<std::string>(); }, separator);
}

std::string JoinSymbolicNamesWithDotsAndMinus(antlr4::tree::ParseTreeVisitor &visitor,
                                              MemgraphCypher::SymbolicNameWithDotsAndMinusContext &ctx) {
  return JoinTokens(
      ctx.symbolicNameWithMinus(), [&](auto *token) { return JoinSymbolicNames(&visitor, token->symbolicName(), "-"); },
      ".");
}
}  // namespace

antlrcpp::Any CypherMainVisitor::visitExplainQuery(MemgraphCypher::ExplainQueryContext *ctx) {
  MG_ASSERT(ctx->children.size() == 2, "ExplainQuery should have exactly two children!");
  auto *cypher_query = ctx->children[1]->accept(this).as<CypherQuery *>();
  auto *explain_query = storage_->Create<ExplainQuery>();
  explain_query->cypher_query_ = cypher_query;
  query_ = explain_query;
  return explain_query;
}

antlrcpp::Any CypherMainVisitor::visitProfileQuery(MemgraphCypher::ProfileQueryContext *ctx) {
  MG_ASSERT(ctx->children.size() == 2, "ProfileQuery should have exactly two children!");
  auto *cypher_query = ctx->children[1]->accept(this).as<CypherQuery *>();
  auto *profile_query = storage_->Create<ProfileQuery>();
  profile_query->cypher_query_ = cypher_query;
  query_ = profile_query;
  return profile_query;
}

antlrcpp::Any CypherMainVisitor::visitInfoQuery(MemgraphCypher::InfoQueryContext *ctx) {
  MG_ASSERT(ctx->children.size() == 2, "InfoQuery should have exactly two children!");
  auto *info_query = storage_->Create<InfoQuery>();
  query_ = info_query;
  if (ctx->storageInfo()) {
    info_query->info_type_ = InfoQuery::InfoType::STORAGE;
    return info_query;
  } else if (ctx->indexInfo()) {
    info_query->info_type_ = InfoQuery::InfoType::INDEX;
    return info_query;
  } else if (ctx->constraintInfo()) {
    info_query->info_type_ = InfoQuery::InfoType::CONSTRAINT;
    return info_query;
  } else {
    throw utils::NotYetImplemented("Info query: '{}'", ctx->getText());
  }
}

antlrcpp::Any CypherMainVisitor::visitConstraintQuery(MemgraphCypher::ConstraintQueryContext *ctx) {
  auto *constraint_query = storage_->Create<ConstraintQuery>();
  MG_ASSERT(ctx->CREATE() || ctx->DROP());
  if (ctx->CREATE()) {
    constraint_query->action_type_ = ConstraintQuery::ActionType::CREATE;
  } else if (ctx->DROP()) {
    constraint_query->action_type_ = ConstraintQuery::ActionType::DROP;
  }
  constraint_query->constraint_ = ctx->constraint()->accept(this).as<Constraint>();
  query_ = constraint_query;
  return query_;
}

antlrcpp::Any CypherMainVisitor::visitConstraint(MemgraphCypher::ConstraintContext *ctx) {
  Constraint constraint;
  MG_ASSERT(ctx->EXISTS() || ctx->UNIQUE() || (ctx->NODE() && ctx->KEY()));
  if (ctx->EXISTS()) {
    constraint.type = Constraint::Type::EXISTS;
  } else if (ctx->UNIQUE()) {
    constraint.type = Constraint::Type::UNIQUE;
  } else if (ctx->NODE() && ctx->KEY()) {
    constraint.type = Constraint::Type::NODE_KEY;
  }
  constraint.label = AddLabel(ctx->labelName()->accept(this));
  std::string node_name = ctx->nodeName->symbolicName()->accept(this);
  for (const auto &var_ctx : ctx->constraintPropertyList()->variable()) {
    std::string var_name = var_ctx->symbolicName()->accept(this);
    if (var_name != node_name) {
      throw SemanticException("All constraint variable should reference node '{}'", node_name);
    }
  }
  for (const auto &prop_lookup : ctx->constraintPropertyList()->propertyLookup()) {
    constraint.properties.push_back(prop_lookup->propertyKeyName()->accept(this));
  }

  return constraint;
}

antlrcpp::Any CypherMainVisitor::visitCypherQuery(MemgraphCypher::CypherQueryContext *ctx) {
  auto *cypher_query = storage_->Create<CypherQuery>();
  MG_ASSERT(ctx->singleQuery(), "Expected single query.");
  cypher_query->single_query_ = ctx->singleQuery()->accept(this).as<SingleQuery *>();

  // Check that union and union all dont mix
  bool has_union = false;
  bool has_union_all = false;
  for (auto *child : ctx->cypherUnion()) {
    if (child->ALL()) {
      has_union_all = true;
    } else {
      has_union = true;
    }
    if (has_union && has_union_all) {
      throw SemanticException("Invalid combination of UNION and UNION ALL.");
    }
    cypher_query->cypher_unions_.push_back(child->accept(this).as<CypherUnion *>());
  }

  if (auto *memory_limit_ctx = ctx->queryMemoryLimit()) {
    const auto memory_limit_info = VisitMemoryLimit(memory_limit_ctx->memoryLimit(), this);
    if (memory_limit_info) {
      cypher_query->memory_limit_ = memory_limit_info->first;
      cypher_query->memory_scale_ = memory_limit_info->second;
    }
  }

  query_ = cypher_query;
  return cypher_query;
}

antlrcpp::Any CypherMainVisitor::visitIndexQuery(MemgraphCypher::IndexQueryContext *ctx) {
  MG_ASSERT(ctx->children.size() == 1, "IndexQuery should have exactly one child!");
  auto *index_query = ctx->children[0]->accept(this).as<IndexQuery *>();
  query_ = index_query;
  return index_query;
}

antlrcpp::Any CypherMainVisitor::visitCreateIndex(MemgraphCypher::CreateIndexContext *ctx) {
  auto *index_query = storage_->Create<IndexQuery>();
  index_query->action_ = IndexQuery::Action::CREATE;
  index_query->label_ = AddLabel(ctx->labelName()->accept(this));
  if (ctx->propertyKeyName()) {
    PropertyIx name_key = ctx->propertyKeyName()->accept(this);
    index_query->properties_ = {name_key};
  }
  return index_query;
}

antlrcpp::Any CypherMainVisitor::visitDropIndex(MemgraphCypher::DropIndexContext *ctx) {
  auto *index_query = storage_->Create<IndexQuery>();
  index_query->action_ = IndexQuery::Action::DROP;
  if (ctx->propertyKeyName()) {
    PropertyIx key = ctx->propertyKeyName()->accept(this);
    index_query->properties_ = {key};
  }
  index_query->label_ = AddLabel(ctx->labelName()->accept(this));
  return index_query;
}

antlrcpp::Any CypherMainVisitor::visitAuthQuery(MemgraphCypher::AuthQueryContext *ctx) {
  MG_ASSERT(ctx->children.size() == 1, "AuthQuery should have exactly one child!");
  auto *auth_query = ctx->children[0]->accept(this).as<AuthQuery *>();
  query_ = auth_query;
  return auth_query;
}

antlrcpp::Any CypherMainVisitor::visitDumpQuery(MemgraphCypher::DumpQueryContext *ctx) {
  auto *dump_query = storage_->Create<DumpQuery>();
  query_ = dump_query;
  return dump_query;
}

antlrcpp::Any CypherMainVisitor::visitReplicationQuery(MemgraphCypher::ReplicationQueryContext *ctx) {
  MG_ASSERT(ctx->children.size() == 1, "ReplicationQuery should have exactly one child!");
  auto *replication_query = ctx->children[0]->accept(this).as<ReplicationQuery *>();
  query_ = replication_query;
  return replication_query;
}

antlrcpp::Any CypherMainVisitor::visitSetReplicationRole(MemgraphCypher::SetReplicationRoleContext *ctx) {
  auto *replication_query = storage_->Create<ReplicationQuery>();
  replication_query->action_ = ReplicationQuery::Action::SET_REPLICATION_ROLE;
  if (ctx->MAIN()) {
    if (ctx->WITH() || ctx->PORT()) {
      throw SemanticException("Main can't set a port!");
    }
    replication_query->role_ = ReplicationQuery::ReplicationRole::MAIN;
  } else if (ctx->REPLICA()) {
    replication_query->role_ = ReplicationQuery::ReplicationRole::REPLICA;
    if (ctx->WITH() && ctx->PORT()) {
      if (ctx->port->numberLiteral() && ctx->port->numberLiteral()->integerLiteral()) {
        replication_query->port_ = ctx->port->accept(this);
      } else {
        throw SyntaxException("Port must be an integer literal!");
      }
    }
  }
  return replication_query;
}
antlrcpp::Any CypherMainVisitor::visitShowReplicationRole(MemgraphCypher::ShowReplicationRoleContext *ctx) {
  auto *replication_query = storage_->Create<ReplicationQuery>();
  replication_query->action_ = ReplicationQuery::Action::SHOW_REPLICATION_ROLE;
  return replication_query;
}

antlrcpp::Any CypherMainVisitor::visitRegisterReplica(MemgraphCypher::RegisterReplicaContext *ctx) {
  auto *replication_query = storage_->Create<ReplicationQuery>();
  replication_query->action_ = ReplicationQuery::Action::REGISTER_REPLICA;
  replication_query->replica_name_ = ctx->replicaName()->symbolicName()->accept(this).as<std::string>();
  if (ctx->SYNC()) {
    replication_query->sync_mode_ = memgraph::query::ReplicationQuery::SyncMode::SYNC;
  } else if (ctx->ASYNC()) {
    replication_query->sync_mode_ = memgraph::query::ReplicationQuery::SyncMode::ASYNC;
  }

  if (!ctx->socketAddress()->literal()->StringLiteral()) {
    throw SemanticException("Socket address should be a string literal!");
  } else {
    replication_query->socket_address_ = ctx->socketAddress()->accept(this);
  }

  return replication_query;
}

antlrcpp::Any CypherMainVisitor::visitDropReplica(MemgraphCypher::DropReplicaContext *ctx) {
  auto *replication_query = storage_->Create<ReplicationQuery>();
  replication_query->action_ = ReplicationQuery::Action::DROP_REPLICA;
  replication_query->replica_name_ = ctx->replicaName()->symbolicName()->accept(this).as<std::string>();
  return replication_query;
}

antlrcpp::Any CypherMainVisitor::visitShowReplicas(MemgraphCypher::ShowReplicasContext *ctx) {
  auto *replication_query = storage_->Create<ReplicationQuery>();
  replication_query->action_ = ReplicationQuery::Action::SHOW_REPLICAS;
  return replication_query;
}

antlrcpp::Any CypherMainVisitor::visitLockPathQuery(MemgraphCypher::LockPathQueryContext *ctx) {
  auto *lock_query = storage_->Create<LockPathQuery>();
  if (ctx->LOCK()) {
    lock_query->action_ = LockPathQuery::Action::LOCK_PATH;
  } else if (ctx->UNLOCK()) {
    lock_query->action_ = LockPathQuery::Action::UNLOCK_PATH;
  } else {
    throw SyntaxException("Expected LOCK or UNLOCK");
  }

  query_ = lock_query;
  return lock_query;
}

antlrcpp::Any CypherMainVisitor::visitLoadCsv(MemgraphCypher::LoadCsvContext *ctx) {
  query_info_.has_load_csv = true;

  auto *load_csv = storage_->Create<LoadCsv>();
  // handle file name
  if (ctx->csvFile()->literal()->StringLiteral()) {
    load_csv->file_ = ctx->csvFile()->accept(this);
  } else {
    throw SemanticException("CSV file path should be a string literal");
  }

  // handle header options
  // Don't have to check for ctx->HEADER(), as it's a mandatory token.
  // Just need to check if ctx->WITH() is not nullptr - otherwise, we have a
  // ctx->NO() and ctx->HEADER() present.
  load_csv->with_header_ = ctx->WITH() != nullptr;

  // handle skip bad row option
  load_csv->ignore_bad_ = ctx->IGNORE() && ctx->BAD();

  // handle delimiter
  if (ctx->DELIMITER()) {
    if (ctx->delimiter()->literal()->StringLiteral()) {
      load_csv->delimiter_ = ctx->delimiter()->accept(this);
    } else {
      throw SemanticException("Delimiter should be a string literal");
    }
  }

  // handle quote
  if (ctx->QUOTE()) {
    if (ctx->quote()->literal()->StringLiteral()) {
      load_csv->quote_ = ctx->quote()->accept(this);
    } else {
      throw SemanticException("Quote should be a string literal");
    }
  }

  // handle row variable
  load_csv->row_var_ = storage_->Create<Identifier>(ctx->rowVar()->variable()->accept(this).as<std::string>());

  return load_csv;
}

antlrcpp::Any CypherMainVisitor::visitFreeMemoryQuery(MemgraphCypher::FreeMemoryQueryContext *ctx) {
  auto *free_memory_query = storage_->Create<FreeMemoryQuery>();
  query_ = free_memory_query;
  return free_memory_query;
}

antlrcpp::Any CypherMainVisitor::visitTriggerQuery(MemgraphCypher::TriggerQueryContext *ctx) {
  MG_ASSERT(ctx->children.size() == 1, "TriggerQuery should have exactly one child!");
  auto *trigger_query = ctx->children[0]->accept(this).as<TriggerQuery *>();
  query_ = trigger_query;
  return trigger_query;
}

antlrcpp::Any CypherMainVisitor::visitCreateTrigger(MemgraphCypher::CreateTriggerContext *ctx) {
  auto *trigger_query = storage_->Create<TriggerQuery>();
  trigger_query->action_ = TriggerQuery::Action::CREATE_TRIGGER;
  trigger_query->trigger_name_ = ctx->triggerName()->symbolicName()->accept(this).as<std::string>();

  auto *statement = ctx->triggerStatement();
  antlr4::misc::Interval interval{statement->start->getStartIndex(), statement->stop->getStopIndex()};
  trigger_query->statement_ = ctx->start->getInputStream()->getText(interval);

  trigger_query->event_type_ = [ctx] {
    if (!ctx->ON()) {
      return TriggerQuery::EventType::ANY;
    }

    if (ctx->CREATE(1)) {
      if (ctx->emptyVertex()) {
        return TriggerQuery::EventType::VERTEX_CREATE;
      }
      if (ctx->emptyEdge()) {
        return TriggerQuery::EventType::EDGE_CREATE;
      }
      return TriggerQuery::EventType::CREATE;
    }

    if (ctx->DELETE()) {
      if (ctx->emptyVertex()) {
        return TriggerQuery::EventType::VERTEX_DELETE;
      }
      if (ctx->emptyEdge()) {
        return TriggerQuery::EventType::EDGE_DELETE;
      }
      return TriggerQuery::EventType::DELETE;
    }

    if (ctx->UPDATE()) {
      if (ctx->emptyVertex()) {
        return TriggerQuery::EventType::VERTEX_UPDATE;
      }
      if (ctx->emptyEdge()) {
        return TriggerQuery::EventType::EDGE_UPDATE;
      }
      return TriggerQuery::EventType::UPDATE;
    }

    LOG_FATAL("Invalid token allowed for the query");
  }();

  trigger_query->before_commit_ = ctx->BEFORE();

  return trigger_query;
}

antlrcpp::Any CypherMainVisitor::visitDropTrigger(MemgraphCypher::DropTriggerContext *ctx) {
  auto *trigger_query = storage_->Create<TriggerQuery>();
  trigger_query->action_ = TriggerQuery::Action::DROP_TRIGGER;
  trigger_query->trigger_name_ = ctx->triggerName()->symbolicName()->accept(this).as<std::string>();
  return trigger_query;
}

antlrcpp::Any CypherMainVisitor::visitShowTriggers(MemgraphCypher::ShowTriggersContext *ctx) {
  auto *trigger_query = storage_->Create<TriggerQuery>();
  trigger_query->action_ = TriggerQuery::Action::SHOW_TRIGGERS;
  return trigger_query;
}

antlrcpp::Any CypherMainVisitor::visitIsolationLevelQuery(MemgraphCypher::IsolationLevelQueryContext *ctx) {
  auto *isolation_level_query = storage_->Create<IsolationLevelQuery>();

  isolation_level_query->isolation_level_scope_ = [scope = ctx->isolationLevelScope()]() {
    if (scope->GLOBAL()) {
      return IsolationLevelQuery::IsolationLevelScope::GLOBAL;
    }
    if (scope->SESSION()) {
      return IsolationLevelQuery::IsolationLevelScope::SESSION;
    }
    return IsolationLevelQuery::IsolationLevelScope::NEXT;
  }();

  isolation_level_query->isolation_level_ = [level = ctx->isolationLevel()]() {
    if (level->SNAPSHOT()) {
      return IsolationLevelQuery::IsolationLevel::SNAPSHOT_ISOLATION;
    }
    if (level->COMMITTED()) {
      return IsolationLevelQuery::IsolationLevel::READ_COMMITTED;
    }
    return IsolationLevelQuery::IsolationLevel::READ_UNCOMMITTED;
  }();

  query_ = isolation_level_query;
  return isolation_level_query;
}

antlrcpp::Any CypherMainVisitor::visitCreateSnapshotQuery(MemgraphCypher::CreateSnapshotQueryContext *ctx) {
  query_ = storage_->Create<CreateSnapshotQuery>();
  return query_;
}

antlrcpp::Any CypherMainVisitor::visitStreamQuery(MemgraphCypher::StreamQueryContext *ctx) {
  MG_ASSERT(ctx->children.size() == 1, "StreamQuery should have exactly one child!");
  auto *stream_query = ctx->children[0]->accept(this).as<StreamQuery *>();
  query_ = stream_query;
  return stream_query;
}

antlrcpp::Any CypherMainVisitor::visitCreateStream(MemgraphCypher::CreateStreamContext *ctx) {
  MG_ASSERT(ctx->children.size() == 1, "CreateStreamQuery should have exactly one child!");
  auto *stream_query = ctx->children[0]->accept(this).as<StreamQuery *>();
  query_ = stream_query;
  return stream_query;
}

namespace {
std::vector<std::string> TopicNamesFromSymbols(
    antlr4::tree::ParseTreeVisitor &visitor,
    const std::vector<MemgraphCypher::SymbolicNameWithDotsAndMinusContext *> &topic_name_symbols) {
  MG_ASSERT(!topic_name_symbols.empty());
  std::vector<std::string> topic_names;
  topic_names.reserve(topic_name_symbols.size());
  std::transform(topic_name_symbols.begin(), topic_name_symbols.end(), std::back_inserter(topic_names),
                 [&visitor](auto *topic_name) { return JoinSymbolicNamesWithDotsAndMinus(visitor, *topic_name); });
  return topic_names;
}

template <typename T>
concept EnumUint8 = std::is_enum_v<T> && std::same_as<uint8_t, std::underlying_type_t<T>>;

template <bool required, typename... ValueTypes>
void MapConfig(auto &memory, const EnumUint8 auto &enum_key, auto &destination) {
  const auto key = static_cast<uint8_t>(enum_key);
  if (!memory.contains(key)) {
    if constexpr (required) {
      throw SemanticException("Config {} is required.", ToString(enum_key));
    } else {
      return;
    }
  }

  std::visit(
      [&]<typename T>(T &&value) {
        using ValueType = std::decay_t<T>;
        if constexpr (utils::SameAsAnyOf<ValueType, ValueTypes...>) {
          destination = std::forward<T>(value);
        } else {
          LOG_FATAL("Invalid type mapped");
        }
      },
      std::move(memory[key]));
  memory.erase(key);
}

enum class CommonStreamConfigKey : uint8_t { TRANSFORM, BATCH_INTERVAL, BATCH_SIZE, END };

std::string_view ToString(const CommonStreamConfigKey key) {
  switch (key) {
    case CommonStreamConfigKey::TRANSFORM:
      return "TRANSFORM";
    case CommonStreamConfigKey::BATCH_INTERVAL:
      return "BATCH_INTERVAL";
    case CommonStreamConfigKey::BATCH_SIZE:
      return "BATCH_SIZE";
    case CommonStreamConfigKey::END:
      LOG_FATAL("Invalid config key used");
  }
}

// NOLINTNEXTLINE(cppcoreguidelines-macro-usage)
#define GENERATE_STREAM_CONFIG_KEY_ENUM(stream, first_config, ...)   \
  enum class BOOST_PP_CAT(stream, ConfigKey) : uint8_t {             \
    first_config = static_cast<uint8_t>(CommonStreamConfigKey::END), \
    __VA_ARGS__                                                      \
  };

GENERATE_STREAM_CONFIG_KEY_ENUM(Kafka, TOPICS, CONSUMER_GROUP, BOOTSTRAP_SERVERS, CONFIGS, CREDENTIALS);

std::string_view ToString(const KafkaConfigKey key) {
  switch (key) {
    case KafkaConfigKey::TOPICS:
      return "TOPICS";
    case KafkaConfigKey::CONSUMER_GROUP:
      return "CONSUMER_GROUP";
    case KafkaConfigKey::BOOTSTRAP_SERVERS:
      return "BOOTSTRAP_SERVERS";
    case KafkaConfigKey::CONFIGS:
      return "CONFIGS";
    case KafkaConfigKey::CREDENTIALS:
      return "CREDENTIALS";
  }
}

void MapCommonStreamConfigs(auto &memory, StreamQuery &stream_query) {
  MapConfig<true, std::string>(memory, CommonStreamConfigKey::TRANSFORM, stream_query.transform_name_);
  MapConfig<false, Expression *>(memory, CommonStreamConfigKey::BATCH_INTERVAL, stream_query.batch_interval_);
  MapConfig<false, Expression *>(memory, CommonStreamConfigKey::BATCH_SIZE, stream_query.batch_size_);
}
}  // namespace

antlrcpp::Any CypherMainVisitor::visitConfigKeyValuePair(MemgraphCypher::ConfigKeyValuePairContext *ctx) {
  MG_ASSERT(ctx->literal().size() == 2);
  return std::pair{ctx->literal(0)->accept(this).as<Expression *>(), ctx->literal(1)->accept(this).as<Expression *>()};
}

antlrcpp::Any CypherMainVisitor::visitConfigMap(MemgraphCypher::ConfigMapContext *ctx) {
  std::unordered_map<Expression *, Expression *> map;
  for (auto *key_value_pair : ctx->configKeyValuePair()) {
    // If the queries are cached, then only the stripped query is parsed, so the actual keys cannot be determined
    // here. That means duplicates cannot be checked.
    map.insert(key_value_pair->accept(this).as<std::pair<Expression *, Expression *>>());
  }
  return map;
}

antlrcpp::Any CypherMainVisitor::visitKafkaCreateStream(MemgraphCypher::KafkaCreateStreamContext *ctx) {
  auto *stream_query = storage_->Create<StreamQuery>();
  stream_query->action_ = StreamQuery::Action::CREATE_STREAM;
  stream_query->type_ = StreamQuery::Type::KAFKA;
  stream_query->stream_name_ = ctx->streamName()->symbolicName()->accept(this).as<std::string>();

  for (auto *create_config_ctx : ctx->kafkaCreateStreamConfig()) {
    create_config_ctx->accept(this);
  }

  MapConfig<true, std::vector<std::string>, Expression *>(memory_, KafkaConfigKey::TOPICS, stream_query->topic_names_);
  MapConfig<false, std::string>(memory_, KafkaConfigKey::CONSUMER_GROUP, stream_query->consumer_group_);
  MapConfig<false, Expression *>(memory_, KafkaConfigKey::BOOTSTRAP_SERVERS, stream_query->bootstrap_servers_);
  MapConfig<false, std::unordered_map<Expression *, Expression *>>(memory_, KafkaConfigKey::CONFIGS,
                                                                   stream_query->configs_);
  MapConfig<false, std::unordered_map<Expression *, Expression *>>(memory_, KafkaConfigKey::CREDENTIALS,
                                                                   stream_query->credentials_);

  MapCommonStreamConfigs(memory_, *stream_query);

  return stream_query;
}

namespace {
void ThrowIfExists(const auto &map, const EnumUint8 auto &enum_key) {
  const auto key = static_cast<uint8_t>(enum_key);
  if (map.contains(key)) {
    throw SemanticException("{} defined multiple times in the query", ToString(enum_key));
  }
}

void GetTopicNames(auto &destination, MemgraphCypher::TopicNamesContext *topic_names_ctx,
                   antlr4::tree::ParseTreeVisitor &visitor) {
  MG_ASSERT(topic_names_ctx != nullptr);
  if (auto *symbolic_topic_names_ctx = topic_names_ctx->symbolicTopicNames()) {
    destination = TopicNamesFromSymbols(visitor, symbolic_topic_names_ctx->symbolicNameWithDotsAndMinus());
  } else {
    if (!topic_names_ctx->literal()->StringLiteral()) {
      throw SemanticException("Topic names should be defined as a string literal or as symbolic names");
    }
    destination = topic_names_ctx->accept(&visitor).as<Expression *>();
  }
}
}  // namespace

antlrcpp::Any CypherMainVisitor::visitKafkaCreateStreamConfig(MemgraphCypher::KafkaCreateStreamConfigContext *ctx) {
  if (ctx->commonCreateStreamConfig()) {
    return ctx->commonCreateStreamConfig()->accept(this);
  }

  if (ctx->TOPICS()) {
    ThrowIfExists(memory_, KafkaConfigKey::TOPICS);
    static constexpr auto topics_key = static_cast<uint8_t>(KafkaConfigKey::TOPICS);
    GetTopicNames(memory_[topics_key], ctx->topicNames(), *this);
    return {};
  }

  if (ctx->CONSUMER_GROUP()) {
    ThrowIfExists(memory_, KafkaConfigKey::CONSUMER_GROUP);
    static constexpr auto consumer_group_key = static_cast<uint8_t>(KafkaConfigKey::CONSUMER_GROUP);
    memory_[consumer_group_key] = JoinSymbolicNamesWithDotsAndMinus(*this, *ctx->consumerGroup);
    return {};
  }

  if (ctx->CONFIGS()) {
    ThrowIfExists(memory_, KafkaConfigKey::CONFIGS);
    static constexpr auto configs_key = static_cast<uint8_t>(KafkaConfigKey::CONFIGS);
    memory_.emplace(configs_key, ctx->configsMap->accept(this).as<std::unordered_map<Expression *, Expression *>>());
    return {};
  }

  if (ctx->CREDENTIALS()) {
    ThrowIfExists(memory_, KafkaConfigKey::CREDENTIALS);
    static constexpr auto credentials_key = static_cast<uint8_t>(KafkaConfigKey::CREDENTIALS);
    memory_.emplace(credentials_key,
                    ctx->credentialsMap->accept(this).as<std::unordered_map<Expression *, Expression *>>());
    return {};
  }

  MG_ASSERT(ctx->BOOTSTRAP_SERVERS());
  ThrowIfExists(memory_, KafkaConfigKey::BOOTSTRAP_SERVERS);
  if (!ctx->bootstrapServers->StringLiteral()) {
    throw SemanticException("Bootstrap servers should be a string!");
  }

  const auto bootstrap_servers_key = static_cast<uint8_t>(KafkaConfigKey::BOOTSTRAP_SERVERS);
  memory_[bootstrap_servers_key] = ctx->bootstrapServers->accept(this).as<Expression *>();
  return {};
}

namespace {
GENERATE_STREAM_CONFIG_KEY_ENUM(Pulsar, TOPICS, SERVICE_URL);

std::string_view ToString(const PulsarConfigKey key) {
  switch (key) {
    case PulsarConfigKey::TOPICS:
      return "TOPICS";
    case PulsarConfigKey::SERVICE_URL:
      return "SERVICE_URL";
  }
}
}  // namespace

antlrcpp::Any CypherMainVisitor::visitPulsarCreateStream(MemgraphCypher::PulsarCreateStreamContext *ctx) {
  auto *stream_query = storage_->Create<StreamQuery>();
  stream_query->action_ = StreamQuery::Action::CREATE_STREAM;
  stream_query->type_ = StreamQuery::Type::PULSAR;
  stream_query->stream_name_ = ctx->streamName()->symbolicName()->accept(this).as<std::string>();

  for (auto *create_config_ctx : ctx->pulsarCreateStreamConfig()) {
    create_config_ctx->accept(this);
  }

  MapConfig<true, std::vector<std::string>, Expression *>(memory_, PulsarConfigKey::TOPICS, stream_query->topic_names_);
  MapConfig<false, Expression *>(memory_, PulsarConfigKey::SERVICE_URL, stream_query->service_url_);

  MapCommonStreamConfigs(memory_, *stream_query);

  return stream_query;
}

antlrcpp::Any CypherMainVisitor::visitPulsarCreateStreamConfig(MemgraphCypher::PulsarCreateStreamConfigContext *ctx) {
  if (ctx->commonCreateStreamConfig()) {
    return ctx->commonCreateStreamConfig()->accept(this);
  }

  if (ctx->TOPICS()) {
    ThrowIfExists(memory_, PulsarConfigKey::TOPICS);
    const auto topics_key = static_cast<uint8_t>(PulsarConfigKey::TOPICS);
    GetTopicNames(memory_[topics_key], ctx->topicNames(), *this);
    return {};
  }

  MG_ASSERT(ctx->SERVICE_URL());
  ThrowIfExists(memory_, PulsarConfigKey::SERVICE_URL);
  if (!ctx->serviceUrl->StringLiteral()) {
    throw SemanticException("Service URL must be a string!");
  }
  const auto service_url_key = static_cast<uint8_t>(PulsarConfigKey::SERVICE_URL);
  memory_[service_url_key] = ctx->serviceUrl->accept(this).as<Expression *>();
  return {};
}

antlrcpp::Any CypherMainVisitor::visitCommonCreateStreamConfig(MemgraphCypher::CommonCreateStreamConfigContext *ctx) {
  if (ctx->TRANSFORM()) {
    ThrowIfExists(memory_, CommonStreamConfigKey::TRANSFORM);
    const auto transform_key = static_cast<uint8_t>(CommonStreamConfigKey::TRANSFORM);
    memory_[transform_key] = JoinSymbolicNames(this, ctx->transformationName->symbolicName());
    return {};
  }

  if (ctx->BATCH_INTERVAL()) {
    ThrowIfExists(memory_, CommonStreamConfigKey::BATCH_INTERVAL);
    if (!ctx->batchInterval->numberLiteral() || !ctx->batchInterval->numberLiteral()->integerLiteral()) {
      throw SemanticException("Batch interval must be an integer literal!");
    }
    const auto batch_interval_key = static_cast<uint8_t>(CommonStreamConfigKey::BATCH_INTERVAL);
    memory_[batch_interval_key] = ctx->batchInterval->accept(this).as<Expression *>();
    return {};
  }

  MG_ASSERT(ctx->BATCH_SIZE());
  ThrowIfExists(memory_, CommonStreamConfigKey::BATCH_SIZE);
  if (!ctx->batchSize->numberLiteral() || !ctx->batchSize->numberLiteral()->integerLiteral()) {
    throw SemanticException("Batch size must be an integer literal!");
  }
  const auto batch_size_key = static_cast<uint8_t>(CommonStreamConfigKey::BATCH_SIZE);
  memory_[batch_size_key] = ctx->batchSize->accept(this).as<Expression *>();
  return {};
}

antlrcpp::Any CypherMainVisitor::visitDropStream(MemgraphCypher::DropStreamContext *ctx) {
  auto *stream_query = storage_->Create<StreamQuery>();
  stream_query->action_ = StreamQuery::Action::DROP_STREAM;
  stream_query->stream_name_ = ctx->streamName()->symbolicName()->accept(this).as<std::string>();
  return stream_query;
}

antlrcpp::Any CypherMainVisitor::visitStartStream(MemgraphCypher::StartStreamContext *ctx) {
  auto *stream_query = storage_->Create<StreamQuery>();
  stream_query->action_ = StreamQuery::Action::START_STREAM;

  if (ctx->BATCH_LIMIT()) {
    if (!ctx->batchLimit->numberLiteral() || !ctx->batchLimit->numberLiteral()->integerLiteral()) {
      throw SemanticException("Batch limit should be an integer literal!");
    }
    stream_query->batch_limit_ = ctx->batchLimit->accept(this);
  }
  if (ctx->TIMEOUT()) {
    if (!ctx->timeout->numberLiteral() || !ctx->timeout->numberLiteral()->integerLiteral()) {
      throw SemanticException("Timeout should be an integer literal!");
    }
    if (!ctx->BATCH_LIMIT()) {
      throw SemanticException("Parameter TIMEOUT can only be defined if BATCH_LIMIT is defined");
    }
    stream_query->timeout_ = ctx->timeout->accept(this);
  }

  stream_query->stream_name_ = ctx->streamName()->symbolicName()->accept(this).as<std::string>();
  return stream_query;
}

antlrcpp::Any CypherMainVisitor::visitStartAllStreams(MemgraphCypher::StartAllStreamsContext *ctx) {
  auto *stream_query = storage_->Create<StreamQuery>();
  stream_query->action_ = StreamQuery::Action::START_ALL_STREAMS;
  return stream_query;
}

antlrcpp::Any CypherMainVisitor::visitStopStream(MemgraphCypher::StopStreamContext *ctx) {
  auto *stream_query = storage_->Create<StreamQuery>();
  stream_query->action_ = StreamQuery::Action::STOP_STREAM;
  stream_query->stream_name_ = ctx->streamName()->symbolicName()->accept(this).as<std::string>();
  return stream_query;
}

antlrcpp::Any CypherMainVisitor::visitStopAllStreams(MemgraphCypher::StopAllStreamsContext *ctx) {
  auto *stream_query = storage_->Create<StreamQuery>();
  stream_query->action_ = StreamQuery::Action::STOP_ALL_STREAMS;
  return stream_query;
}

antlrcpp::Any CypherMainVisitor::visitShowStreams(MemgraphCypher::ShowStreamsContext *ctx) {
  auto *stream_query = storage_->Create<StreamQuery>();
  stream_query->action_ = StreamQuery::Action::SHOW_STREAMS;
  return stream_query;
}

antlrcpp::Any CypherMainVisitor::visitCheckStream(MemgraphCypher::CheckStreamContext *ctx) {
  auto *stream_query = storage_->Create<StreamQuery>();
  stream_query->action_ = StreamQuery::Action::CHECK_STREAM;
  stream_query->stream_name_ = ctx->streamName()->symbolicName()->accept(this).as<std::string>();

  if (ctx->BATCH_LIMIT()) {
    if (!ctx->batchLimit->numberLiteral() || !ctx->batchLimit->numberLiteral()->integerLiteral()) {
      throw SemanticException("Batch limit should be an integer literal!");
    }
    stream_query->batch_limit_ = ctx->batchLimit->accept(this);
  }
  if (ctx->TIMEOUT()) {
    if (!ctx->timeout->numberLiteral() || !ctx->timeout->numberLiteral()->integerLiteral()) {
      throw SemanticException("Timeout should be an integer literal!");
    }
    stream_query->timeout_ = ctx->timeout->accept(this);
  }
  return stream_query;
}

antlrcpp::Any CypherMainVisitor::visitSettingQuery(MemgraphCypher::SettingQueryContext *ctx) {
  MG_ASSERT(ctx->children.size() == 1, "SettingQuery should have exactly one child!");
  auto *setting_query = ctx->children[0]->accept(this).as<SettingQuery *>();
  query_ = setting_query;
  return setting_query;
}

antlrcpp::Any CypherMainVisitor::visitSetSetting(MemgraphCypher::SetSettingContext *ctx) {
  auto *setting_query = storage_->Create<SettingQuery>();
  setting_query->action_ = SettingQuery::Action::SET_SETTING;

  if (!ctx->settingName()->literal()->StringLiteral()) {
    throw SemanticException("Setting name should be a string literal");
  }

  if (!ctx->settingValue()->literal()->StringLiteral()) {
    throw SemanticException("Setting value should be a string literal");
  }

  setting_query->setting_name_ = ctx->settingName()->accept(this);
  MG_ASSERT(setting_query->setting_name_);

  setting_query->setting_value_ = ctx->settingValue()->accept(this);
  MG_ASSERT(setting_query->setting_value_);
  return setting_query;
}

antlrcpp::Any CypherMainVisitor::visitShowSetting(MemgraphCypher::ShowSettingContext *ctx) {
  auto *setting_query = storage_->Create<SettingQuery>();
  setting_query->action_ = SettingQuery::Action::SHOW_SETTING;

  if (!ctx->settingName()->literal()->StringLiteral()) {
    throw SemanticException("Setting name should be a string literal");
  }

  setting_query->setting_name_ = ctx->settingName()->accept(this);
  MG_ASSERT(setting_query->setting_name_);

  return setting_query;
}

antlrcpp::Any CypherMainVisitor::visitShowSettings(MemgraphCypher::ShowSettingsContext * /*ctx*/) {
  auto *setting_query = storage_->Create<SettingQuery>();
  setting_query->action_ = SettingQuery::Action::SHOW_ALL_SETTINGS;
  return setting_query;
}

antlrcpp::Any CypherMainVisitor::visitVersionQuery(MemgraphCypher::VersionQueryContext * /*ctx*/) {
  auto *version_query = storage_->Create<VersionQuery>();
  query_ = version_query;
  return version_query;
}

antlrcpp::Any CypherMainVisitor::visitCypherUnion(MemgraphCypher::CypherUnionContext *ctx) {
  bool distinct = !ctx->ALL();
  auto *cypher_union = storage_->Create<CypherUnion>(distinct);
  DMG_ASSERT(ctx->singleQuery(), "Expected single query.");
  cypher_union->single_query_ = ctx->singleQuery()->accept(this).as<SingleQuery *>();
  return cypher_union;
}

antlrcpp::Any CypherMainVisitor::visitSingleQuery(MemgraphCypher::SingleQueryContext *ctx) {
  auto *single_query = storage_->Create<SingleQuery>();
  for (auto *child : ctx->clause()) {
    antlrcpp::Any got = child->accept(this);
    if (got.is<Clause *>()) {
      single_query->clauses_.push_back(got.as<Clause *>());
    } else {
      auto child_clauses = got.as<std::vector<Clause *>>();
      single_query->clauses_.insert(single_query->clauses_.end(), child_clauses.begin(), child_clauses.end());
    }
  }

  // Check if ordering of clauses makes sense.
  //
  // TODO: should we forbid multiple consecutive set clauses? That case is
  // little bit problematic because multiple barriers are needed. Multiple
  // consecutive SET clauses are undefined behaviour in neo4j.
  bool has_update = false;
  bool has_return = false;
  bool has_optional_match = false;
  bool has_call_procedure = false;
  bool calls_write_procedure = false;
  bool has_any_update = false;
  bool has_load_csv = false;

  auto check_write_procedure = [&calls_write_procedure](const std::string_view clause) {
    if (calls_write_procedure) {
      throw SemanticException(
          "{} can't be put after calling a writeable procedure, only RETURN clause can be put after.", clause);
    }
  };

  for (Clause *clause : single_query->clauses_) {
    const auto &clause_type = clause->GetTypeInfo();
    if (const auto *call_procedure = utils::Downcast<CallProcedure>(clause); call_procedure != nullptr) {
      if (has_return) {
        throw SemanticException("CALL can't be put after RETURN clause.");
      }
      check_write_procedure("CALL");
      has_call_procedure = true;
      if (call_procedure->is_write_) {
        calls_write_procedure = true;
        has_update = true;
      }
    } else if (utils::IsSubtype(clause_type, Unwind::kType)) {
      check_write_procedure("UNWIND");
      if (has_update || has_return) {
        throw SemanticException("UNWIND can't be put after RETURN clause or after an update.");
      }
    } else if (utils::IsSubtype(clause_type, LoadCsv::kType)) {
      if (has_load_csv) {
        throw SemanticException("Can't have multiple LOAD CSV clauses in a single query.");
      }
      check_write_procedure("LOAD CSV");
      if (has_return) {
        throw SemanticException("LOAD CSV can't be put after RETURN clause.");
      }
      has_load_csv = true;
    } else if (auto *match = utils::Downcast<Match>(clause)) {
      if (has_update || has_return) {
        throw SemanticException("MATCH can't be put after RETURN clause or after an update.");
      }
      if (match->optional_) {
        has_optional_match = true;
      } else if (has_optional_match) {
        throw SemanticException("MATCH can't be put after OPTIONAL MATCH.");
      }
      check_write_procedure("MATCH");
    } else if (utils::IsSubtype(clause_type, Create::kType) || utils::IsSubtype(clause_type, Delete::kType) ||
               utils::IsSubtype(clause_type, SetProperty::kType) ||
               utils::IsSubtype(clause_type, SetProperties::kType) || utils::IsSubtype(clause_type, SetLabels::kType) ||
               utils::IsSubtype(clause_type, RemoveProperty::kType) ||
               utils::IsSubtype(clause_type, RemoveLabels::kType) || utils::IsSubtype(clause_type, Merge::kType) ||
               utils::IsSubtype(clause_type, Foreach::kType)) {
      if (has_return) {
        throw SemanticException("Update clause can't be used after RETURN.");
      }
      check_write_procedure("Update clause");
      has_update = true;
      has_any_update = true;
    } else if (utils::IsSubtype(clause_type, Return::kType)) {
      if (has_return) {
        throw SemanticException("There can only be one RETURN in a clause.");
      }
      has_return = true;
    } else if (utils::IsSubtype(clause_type, With::kType)) {
      if (has_return) {
        throw SemanticException("RETURN can't be put before WITH.");
      }
      check_write_procedure("WITH");
      has_update = has_return = has_optional_match = false;
    } else {
      DLOG_FATAL("Can't happen");
    }
  }
  bool is_standalone_call_procedure = has_call_procedure && single_query->clauses_.size() == 1U;
  if (!has_update && !has_return && !is_standalone_call_procedure) {
    throw SemanticException("Query should either create or update something, or return results!");
  }

  if (has_any_update && calls_write_procedure) {
    throw SemanticException("Write procedures cannot be used in queries that contains any update clauses!");
  }
  // Construct unique names for anonymous identifiers;
  int id = 1;
  for (auto **identifier : anonymous_identifiers) {
    while (true) {
      std::string id_name = kAnonPrefix + std::to_string(id++);
      if (users_identifiers.find(id_name) == users_identifiers.end()) {
        *identifier = storage_->Create<Identifier>(id_name, false);
        break;
      }
    }
  }
  return single_query;
}

antlrcpp::Any CypherMainVisitor::visitClause(MemgraphCypher::ClauseContext *ctx) {
  if (ctx->cypherReturn()) {
    return static_cast<Clause *>(ctx->cypherReturn()->accept(this).as<Return *>());
  }
  if (ctx->cypherMatch()) {
    return static_cast<Clause *>(ctx->cypherMatch()->accept(this).as<Match *>());
  }
  if (ctx->create()) {
    return static_cast<Clause *>(ctx->create()->accept(this).as<Create *>());
  }
  if (ctx->cypherDelete()) {
    return static_cast<Clause *>(ctx->cypherDelete()->accept(this).as<Delete *>());
  }
  if (ctx->set()) {
    // Different return type!!!
    return ctx->set()->accept(this).as<std::vector<Clause *>>();
  }
  if (ctx->remove()) {
    // Different return type!!!
    return ctx->remove()->accept(this).as<std::vector<Clause *>>();
  }
  if (ctx->with()) {
    return static_cast<Clause *>(ctx->with()->accept(this).as<With *>());
  }
  if (ctx->merge()) {
    return static_cast<Clause *>(ctx->merge()->accept(this).as<Merge *>());
  }
  if (ctx->unwind()) {
    return static_cast<Clause *>(ctx->unwind()->accept(this).as<Unwind *>());
  }
  if (ctx->callProcedure()) {
    return static_cast<Clause *>(ctx->callProcedure()->accept(this).as<CallProcedure *>());
  }
  if (ctx->loadCsv()) {
    return static_cast<Clause *>(ctx->loadCsv()->accept(this).as<LoadCsv *>());
  }
  if (ctx->foreach ()) {
    return static_cast<Clause *>(ctx->foreach ()->accept(this).as<Foreach *>());
  }
  // TODO: implement other clauses.
  throw utils::NotYetImplemented("clause '{}'", ctx->getText());
  return 0;
}

antlrcpp::Any CypherMainVisitor::visitCypherMatch(MemgraphCypher::CypherMatchContext *ctx) {
  auto *match = storage_->Create<Match>();
  match->optional_ = !!ctx->OPTIONAL();
  if (ctx->where()) {
    match->where_ = ctx->where()->accept(this);
  }
  match->patterns_ = ctx->pattern()->accept(this).as<std::vector<Pattern *>>();
  return match;
}

antlrcpp::Any CypherMainVisitor::visitCreate(MemgraphCypher::CreateContext *ctx) {
  auto *create = storage_->Create<Create>();
  create->patterns_ = ctx->pattern()->accept(this).as<std::vector<Pattern *>>();
  return create;
}

antlrcpp::Any CypherMainVisitor::visitCallProcedure(MemgraphCypher::CallProcedureContext *ctx) {
  // Don't cache queries which call procedures because the
  // procedure definition can affect the behaviour of the visitor and
  // the execution of the query.
  // If a user recompiles and reloads the procedure with different result
  // names, because of the cache, old result names will be expected while the
  // procedure will return results mapped to new names.
  query_info_.is_cacheable = false;

  auto *call_proc = storage_->Create<CallProcedure>();
  MG_ASSERT(!ctx->procedureName()->symbolicName().empty());
  call_proc->procedure_name_ = JoinSymbolicNames(this, ctx->procedureName()->symbolicName());
  call_proc->arguments_.reserve(ctx->expression().size());
  for (auto *expr : ctx->expression()) {
    call_proc->arguments_.push_back(expr->accept(this));
  }

  if (auto *memory_limit_ctx = ctx->procedureMemoryLimit()) {
    const auto memory_limit_info = VisitMemoryLimit(memory_limit_ctx->memoryLimit(), this);
    if (memory_limit_info) {
      call_proc->memory_limit_ = memory_limit_info->first;
      call_proc->memory_scale_ = memory_limit_info->second;
    }
  } else {
    // Default to 100 MB
    call_proc->memory_limit_ = storage_->Create<PrimitiveLiteral>(TypedValue(100));
    call_proc->memory_scale_ = 1024U * 1024U;
  }

  const auto &maybe_found =
      procedure::FindProcedure(procedure::gModuleRegistry, call_proc->procedure_name_, utils::NewDeleteResource());
  if (!maybe_found) {
    throw SemanticException("There is no procedure named '{}'.", call_proc->procedure_name_);
  }
  call_proc->is_write_ = maybe_found->second->info.is_write;

  auto *yield_ctx = ctx->yieldProcedureResults();
  if (!yield_ctx) {
    if (!maybe_found->second->results.empty()) {
      throw SemanticException(
          "CALL without YIELD may only be used on procedures which do not "
          "return any result fields.");
    }
    // When we return, we will release the lock on modules. This means that
    // someone may reload the procedure and change the result signature. But to
    // keep the implementation simple, we ignore the case as the rest of the
    // code doesn't really care whether we yield or not, so it should not break.
    return call_proc;
  }
  if (yield_ctx->getTokens(MemgraphCypher::ASTERISK).empty()) {
    call_proc->result_fields_.reserve(yield_ctx->procedureResult().size());
    call_proc->result_identifiers_.reserve(yield_ctx->procedureResult().size());
    for (auto *result : yield_ctx->procedureResult()) {
      MG_ASSERT(result->variable().size() == 1 || result->variable().size() == 2);
      call_proc->result_fields_.push_back(result->variable()[0]->accept(this).as<std::string>());
      std::string result_alias;
      if (result->variable().size() == 2) {
        result_alias = result->variable()[1]->accept(this).as<std::string>();
      } else {
        result_alias = result->variable()[0]->accept(this).as<std::string>();
      }
      call_proc->result_identifiers_.push_back(storage_->Create<Identifier>(result_alias));
    }
  } else {
    const auto &maybe_found =
        procedure::FindProcedure(procedure::gModuleRegistry, call_proc->procedure_name_, utils::NewDeleteResource());
    if (!maybe_found) {
      throw SemanticException("There is no procedure named '{}'.", call_proc->procedure_name_);
    }
    const auto &[module, proc] = *maybe_found;
    call_proc->result_fields_.reserve(proc->results.size());
    call_proc->result_identifiers_.reserve(proc->results.size());
    for (const auto &[result_name, desc] : proc->results) {
      bool is_deprecated = desc.second;
      if (is_deprecated) continue;
      call_proc->result_fields_.emplace_back(result_name);
      call_proc->result_identifiers_.push_back(storage_->Create<Identifier>(std::string(result_name)));
    }
    // When we leave the scope, we will release the lock on modules. This means
    // that someone may reload the procedure and change its result signature. We
    // are fine with this, because if new result fields were added then we yield
    // the subset of those and that will appear to a user as if they used the
    // procedure before reload. Any subsequent `CALL ... YIELD *` will fetch the
    // new fields as well. In case the result signature has had some result
    // fields removed, then the query execution will report an error that we are
    // yielding missing fields. The user can then just retry the query.
  }

  return call_proc;
}

/**
 * @return std::string
 */
antlrcpp::Any CypherMainVisitor::visitUserOrRoleName(MemgraphCypher::UserOrRoleNameContext *ctx) {
  return ctx->symbolicName()->accept(this).as<std::string>();
}

/**
 * @return AuthQuery*
 */
antlrcpp::Any CypherMainVisitor::visitCreateRole(MemgraphCypher::CreateRoleContext *ctx) {
  AuthQuery *auth = storage_->Create<AuthQuery>();
  auth->action_ = AuthQuery::Action::CREATE_ROLE;
  auth->role_ = ctx->role->accept(this).as<std::string>();
  return auth;
}

/**
 * @return AuthQuery*
 */
antlrcpp::Any CypherMainVisitor::visitDropRole(MemgraphCypher::DropRoleContext *ctx) {
  AuthQuery *auth = storage_->Create<AuthQuery>();
  auth->action_ = AuthQuery::Action::DROP_ROLE;
  auth->role_ = ctx->role->accept(this).as<std::string>();
  return auth;
}

/**
 * @return AuthQuery*
 */
antlrcpp::Any CypherMainVisitor::visitShowRoles(MemgraphCypher::ShowRolesContext *ctx) {
  AuthQuery *auth = storage_->Create<AuthQuery>();
  auth->action_ = AuthQuery::Action::SHOW_ROLES;
  return auth;
}

/**
 * @return AuthQuery*
 */
antlrcpp::Any CypherMainVisitor::visitCreateUser(MemgraphCypher::CreateUserContext *ctx) {
  AuthQuery *auth = storage_->Create<AuthQuery>();
  auth->action_ = AuthQuery::Action::CREATE_USER;
  auth->user_ = ctx->user->accept(this).as<std::string>();
  if (ctx->password) {
    if (!ctx->password->StringLiteral() && !ctx->literal()->CYPHERNULL()) {
      throw SyntaxException("Password should be a string literal or null.");
    }
    auth->password_ = ctx->password->accept(this);
  }
  return auth;
}

/**
 * @return AuthQuery*
 */
antlrcpp::Any CypherMainVisitor::visitSetPassword(MemgraphCypher::SetPasswordContext *ctx) {
  AuthQuery *auth = storage_->Create<AuthQuery>();
  auth->action_ = AuthQuery::Action::SET_PASSWORD;
  auth->user_ = ctx->user->accept(this).as<std::string>();
  if (!ctx->password->StringLiteral() && !ctx->literal()->CYPHERNULL()) {
    throw SyntaxException("Password should be a string literal or null.");
  }
  auth->password_ = ctx->password->accept(this);
  return auth;
}

/**
 * @return AuthQuery*
 */
antlrcpp::Any CypherMainVisitor::visitDropUser(MemgraphCypher::DropUserContext *ctx) {
  AuthQuery *auth = storage_->Create<AuthQuery>();
  auth->action_ = AuthQuery::Action::DROP_USER;
  auth->user_ = ctx->user->accept(this).as<std::string>();
  return auth;
}

/**
 * @return AuthQuery*
 */
antlrcpp::Any CypherMainVisitor::visitShowUsers(MemgraphCypher::ShowUsersContext *ctx) {
  AuthQuery *auth = storage_->Create<AuthQuery>();
  auth->action_ = AuthQuery::Action::SHOW_USERS;
  return auth;
}

/**
 * @return AuthQuery*
 */
antlrcpp::Any CypherMainVisitor::visitSetRole(MemgraphCypher::SetRoleContext *ctx) {
  AuthQuery *auth = storage_->Create<AuthQuery>();
  auth->action_ = AuthQuery::Action::SET_ROLE;
  auth->user_ = ctx->user->accept(this).as<std::string>();
  auth->role_ = ctx->role->accept(this).as<std::string>();
  return auth;
}

/**
 * @return AuthQuery*
 */
antlrcpp::Any CypherMainVisitor::visitClearRole(MemgraphCypher::ClearRoleContext *ctx) {
  AuthQuery *auth = storage_->Create<AuthQuery>();
  auth->action_ = AuthQuery::Action::CLEAR_ROLE;
  auth->user_ = ctx->user->accept(this).as<std::string>();
  return auth;
}

/**
 * @return AuthQuery*
 */
antlrcpp::Any CypherMainVisitor::visitGrantPrivilege(MemgraphCypher::GrantPrivilegeContext *ctx) {
  AuthQuery *auth = storage_->Create<AuthQuery>();
  auth->action_ = AuthQuery::Action::GRANT_PRIVILEGE;
  auth->user_or_role_ = ctx->userOrRole->accept(this).as<std::string>();
  if (ctx->privilegeList()) {
    for (auto *privilege : ctx->privilegeList()->privilege()) {
<<<<<<< HEAD
      if (privilege->EDGE_TYPES()) {
        auth->edgetypes_ = privilege->edgeTypeList()->accept(this).as<std::vector<std::string>>();
=======
      if (privilege->LABELS()) {
        auth->labels_ = privilege->labelList()->accept(this).as<std::vector<std::string>>();
>>>>>>> a2643cc1
      } else {
        auth->privileges_.push_back(privilege->accept(this));
      }
    }
  } else {
    /* grant all privileges */
    auth->privileges_ = kPrivilegesAll;
  }
  return auth;
}

/**
 * @return AuthQuery*
 */
antlrcpp::Any CypherMainVisitor::visitDenyPrivilege(MemgraphCypher::DenyPrivilegeContext *ctx) {
  AuthQuery *auth = storage_->Create<AuthQuery>();
  auth->action_ = AuthQuery::Action::DENY_PRIVILEGE;
  auth->user_or_role_ = ctx->userOrRole->accept(this).as<std::string>();
  if (ctx->privilegeList()) {
    for (auto *privilege : ctx->privilegeList()->privilege()) {
      if (privilege->LABELS()) {
        auth->labels_ = privilege->labelList()->accept(this).as<std::vector<std::string>>();
      } else {
        auth->privileges_.push_back(privilege->accept(this));
      }
    }
  } else {
    /* deny all privileges */
    auth->privileges_ = kPrivilegesAll;
  }
  return auth;
}

/**
 * @return AuthQuery*
 */
antlrcpp::Any CypherMainVisitor::visitRevokePrivilege(MemgraphCypher::RevokePrivilegeContext *ctx) {
  AuthQuery *auth = storage_->Create<AuthQuery>();
  auth->action_ = AuthQuery::Action::REVOKE_PRIVILEGE;
  auth->user_or_role_ = ctx->userOrRole->accept(this).as<std::string>();
  if (ctx->privilegeList()) {
    for (auto *privilege : ctx->privilegeList()->privilege()) {
      if (privilege->LABELS()) {
        auth->labels_ = privilege->labelList()->accept(this).as<std::vector<std::string>>();
      } else {
        auth->privileges_.push_back(privilege->accept(this));
      }
    }
  } else {
    /* revoke all privileges */
    auth->privileges_ = kPrivilegesAll;
  }
  return auth;
}

antlrcpp::Any CypherMainVisitor::visitLabelList(MemgraphCypher::LabelListContext *ctx) {
  std::vector<std::string> labels;
  if (ctx->listOfLabels()) {
    for (auto *label : ctx->listOfLabels()->label()) {
      labels.push_back(label->symbolicName()->accept(this).as<std::string>());
    }
  } else {
    labels.emplace_back("*");
  }

  return labels;
}

/**
 * @return AuthQuery*
 */
antlrcpp::Any CypherMainVisitor::visitEdgeTypeList(MemgraphCypher::EdgeTypeListContext *ctx) {
  std::vector<std::string> edgeTypes;
  if (ctx->listOfEdgeTypes()) {
    for (auto *edgeType : ctx->listOfEdgeTypes()->edgeType()) {
      edgeTypes.push_back(edgeType->symbolicName()->accept(this).as<std::string>());
    }
  } else {
    edgeTypes.emplace_back("*");
  }

  return edgeTypes;
}

/**
 * @return AuthQuery::Privilege
 */
antlrcpp::Any CypherMainVisitor::visitPrivilege(MemgraphCypher::PrivilegeContext *ctx) {
  if (ctx->CREATE()) return AuthQuery::Privilege::CREATE;
  if (ctx->DELETE()) return AuthQuery::Privilege::DELETE;
  if (ctx->MATCH()) return AuthQuery::Privilege::MATCH;
  if (ctx->MERGE()) return AuthQuery::Privilege::MERGE;
  if (ctx->SET()) return AuthQuery::Privilege::SET;
  if (ctx->REMOVE()) return AuthQuery::Privilege::REMOVE;
  if (ctx->INDEX()) return AuthQuery::Privilege::INDEX;
  if (ctx->STATS()) return AuthQuery::Privilege::STATS;
  if (ctx->AUTH()) return AuthQuery::Privilege::AUTH;
  if (ctx->CONSTRAINT()) return AuthQuery::Privilege::CONSTRAINT;
  if (ctx->DUMP()) return AuthQuery::Privilege::DUMP;
  if (ctx->REPLICATION()) return AuthQuery::Privilege::REPLICATION;
  if (ctx->READ_FILE()) return AuthQuery::Privilege::READ_FILE;
  if (ctx->FREE_MEMORY()) return AuthQuery::Privilege::FREE_MEMORY;
  if (ctx->TRIGGER()) return AuthQuery::Privilege::TRIGGER;
  if (ctx->CONFIG()) return AuthQuery::Privilege::CONFIG;
  if (ctx->DURABILITY()) return AuthQuery::Privilege::DURABILITY;
  if (ctx->STREAM()) return AuthQuery::Privilege::STREAM;
  if (ctx->MODULE_READ()) return AuthQuery::Privilege::MODULE_READ;
  if (ctx->MODULE_WRITE()) return AuthQuery::Privilege::MODULE_WRITE;
  if (ctx->WEBSOCKET()) return AuthQuery::Privilege::WEBSOCKET;
  if (ctx->EDGE_TYPES()) return AuthQuery::Privilege::EDGE_TYPES;
  LOG_FATAL("Should not get here - unknown privilege!");
}

/**
 * @return AuthQuery*
 */
antlrcpp::Any CypherMainVisitor::visitShowPrivileges(MemgraphCypher::ShowPrivilegesContext *ctx) {
  AuthQuery *auth = storage_->Create<AuthQuery>();
  auth->action_ = AuthQuery::Action::SHOW_PRIVILEGES;
  auth->user_or_role_ = ctx->userOrRole->accept(this).as<std::string>();
  return auth;
}

/**
 * @return AuthQuery*
 */
antlrcpp::Any CypherMainVisitor::visitShowRoleForUser(MemgraphCypher::ShowRoleForUserContext *ctx) {
  AuthQuery *auth = storage_->Create<AuthQuery>();
  auth->action_ = AuthQuery::Action::SHOW_ROLE_FOR_USER;
  auth->user_ = ctx->user->accept(this).as<std::string>();
  return auth;
}

/**
 * @return AuthQuery*
 */
antlrcpp::Any CypherMainVisitor::visitShowUsersForRole(MemgraphCypher::ShowUsersForRoleContext *ctx) {
  AuthQuery *auth = storage_->Create<AuthQuery>();
  auth->action_ = AuthQuery::Action::SHOW_USERS_FOR_ROLE;
  auth->role_ = ctx->role->accept(this).as<std::string>();
  return auth;
}

antlrcpp::Any CypherMainVisitor::visitCypherReturn(MemgraphCypher::CypherReturnContext *ctx) {
  auto *return_clause = storage_->Create<Return>();
  return_clause->body_ = ctx->returnBody()->accept(this);
  if (ctx->DISTINCT()) {
    return_clause->body_.distinct = true;
  }
  return return_clause;
}

antlrcpp::Any CypherMainVisitor::visitReturnBody(MemgraphCypher::ReturnBodyContext *ctx) {
  ReturnBody body;
  if (ctx->order()) {
    body.order_by = ctx->order()->accept(this).as<std::vector<SortItem>>();
  }
  if (ctx->skip()) {
    body.skip = static_cast<Expression *>(ctx->skip()->accept(this));
  }
  if (ctx->limit()) {
    body.limit = static_cast<Expression *>(ctx->limit()->accept(this));
  }
  std::tie(body.all_identifiers, body.named_expressions) =
      ctx->returnItems()->accept(this).as<std::pair<bool, std::vector<NamedExpression *>>>();
  return body;
}

antlrcpp::Any CypherMainVisitor::visitReturnItems(MemgraphCypher::ReturnItemsContext *ctx) {
  std::vector<NamedExpression *> named_expressions;
  for (auto *item : ctx->returnItem()) {
    named_expressions.push_back(item->accept(this));
  }
  return std::pair<bool, std::vector<NamedExpression *>>(ctx->getTokens(MemgraphCypher::ASTERISK).size(),
                                                         named_expressions);
}

antlrcpp::Any CypherMainVisitor::visitReturnItem(MemgraphCypher::ReturnItemContext *ctx) {
  auto *named_expr = storage_->Create<NamedExpression>();
  named_expr->expression_ = ctx->expression()->accept(this);
  MG_ASSERT(named_expr->expression_);
  if (ctx->variable()) {
    named_expr->name_ = std::string(ctx->variable()->accept(this).as<std::string>());
    users_identifiers.insert(named_expr->name_);
  } else {
    if (in_with_ && !utils::IsSubtype(*named_expr->expression_, Identifier::kType)) {
      throw SemanticException("Only variables can be non-aliased in WITH.");
    }
    named_expr->name_ = std::string(ctx->getText());
    named_expr->token_position_ = ctx->expression()->getStart()->getTokenIndex();
  }
  return named_expr;
}

antlrcpp::Any CypherMainVisitor::visitOrder(MemgraphCypher::OrderContext *ctx) {
  std::vector<SortItem> order_by;
  for (auto *sort_item : ctx->sortItem()) {
    order_by.push_back(sort_item->accept(this));
  }
  return order_by;
}

antlrcpp::Any CypherMainVisitor::visitSortItem(MemgraphCypher::SortItemContext *ctx) {
  return SortItem{ctx->DESC() || ctx->DESCENDING() ? Ordering::DESC : Ordering::ASC, ctx->expression()->accept(this)};
}

antlrcpp::Any CypherMainVisitor::visitNodePattern(MemgraphCypher::NodePatternContext *ctx) {
  auto *node = storage_->Create<NodeAtom>();
  if (ctx->variable()) {
    std::string variable = ctx->variable()->accept(this);
    node->identifier_ = storage_->Create<Identifier>(variable);
    users_identifiers.insert(variable);
  } else {
    anonymous_identifiers.push_back(&node->identifier_);
  }
  if (ctx->nodeLabels()) {
    node->labels_ = ctx->nodeLabels()->accept(this).as<std::vector<LabelIx>>();
  }
  if (ctx->properties()) {
    // This can return either properties or parameters
    if (ctx->properties()->mapLiteral()) {
      node->properties_ = ctx->properties()->accept(this).as<std::unordered_map<PropertyIx, Expression *>>();
    } else {
      node->properties_ = ctx->properties()->accept(this).as<ParameterLookup *>();
    }
  }
  return node;
}

antlrcpp::Any CypherMainVisitor::visitNodeLabels(MemgraphCypher::NodeLabelsContext *ctx) {
  std::vector<LabelIx> labels;
  for (auto *node_label : ctx->nodeLabel()) {
    labels.push_back(AddLabel(node_label->accept(this)));
  }
  return labels;
}

antlrcpp::Any CypherMainVisitor::visitProperties(MemgraphCypher::PropertiesContext *ctx) {
  if (ctx->mapLiteral()) {
    return ctx->mapLiteral()->accept(this);
  }
  // If child is not mapLiteral that means child is params.
  MG_ASSERT(ctx->parameter());
  return ctx->parameter()->accept(this);
}

antlrcpp::Any CypherMainVisitor::visitMapLiteral(MemgraphCypher::MapLiteralContext *ctx) {
  std::unordered_map<PropertyIx, Expression *> map;
  for (int i = 0; i < static_cast<int>(ctx->propertyKeyName().size()); ++i) {
    PropertyIx key = ctx->propertyKeyName()[i]->accept(this);
    Expression *value = ctx->expression()[i]->accept(this);
    if (!map.insert({key, value}).second) {
      throw SemanticException("Same key can't appear twice in a map literal.");
    }
  }
  return map;
}

antlrcpp::Any CypherMainVisitor::visitListLiteral(MemgraphCypher::ListLiteralContext *ctx) {
  std::vector<Expression *> expressions;
  for (auto expr_ctx_ptr : ctx->expression()) expressions.push_back(expr_ctx_ptr->accept(this));
  return expressions;
}

antlrcpp::Any CypherMainVisitor::visitPropertyKeyName(MemgraphCypher::PropertyKeyNameContext *ctx) {
  return AddProperty(visitChildren(ctx));
}

antlrcpp::Any CypherMainVisitor::visitSymbolicName(MemgraphCypher::SymbolicNameContext *ctx) {
  if (ctx->EscapedSymbolicName()) {
    auto quoted_name = ctx->getText();
    DMG_ASSERT(quoted_name.size() >= 2U && quoted_name[0] == '`' && quoted_name.back() == '`',
               "Can't happen. Grammar ensures this");
    // Remove enclosing backticks.
    std::string escaped_name = quoted_name.substr(1, static_cast<int>(quoted_name.size()) - 2);
    // Unescape remaining backticks.
    std::string name;
    bool escaped = false;
    for (auto c : escaped_name) {
      if (escaped) {
        if (c == '`') {
          name.push_back('`');
          escaped = false;
        } else {
          DLOG_FATAL("Can't happen. Grammar ensures that.");
        }
      } else if (c == '`') {
        escaped = true;
      } else {
        name.push_back(c);
      }
    }
    return name;
  }
  if (ctx->UnescapedSymbolicName()) {
    return std::string(ctx->getText());
  }
  return ctx->getText();
}

antlrcpp::Any CypherMainVisitor::visitPattern(MemgraphCypher::PatternContext *ctx) {
  std::vector<Pattern *> patterns;
  for (auto *pattern_part : ctx->patternPart()) {
    patterns.push_back(pattern_part->accept(this));
  }
  return patterns;
}

antlrcpp::Any CypherMainVisitor::visitPatternPart(MemgraphCypher::PatternPartContext *ctx) {
  Pattern *pattern = ctx->anonymousPatternPart()->accept(this);
  if (ctx->variable()) {
    std::string variable = ctx->variable()->accept(this);
    pattern->identifier_ = storage_->Create<Identifier>(variable);
    users_identifiers.insert(variable);
  } else {
    anonymous_identifiers.push_back(&pattern->identifier_);
  }
  return pattern;
}

antlrcpp::Any CypherMainVisitor::visitPatternElement(MemgraphCypher::PatternElementContext *ctx) {
  if (ctx->patternElement()) {
    return ctx->patternElement()->accept(this);
  }
  auto pattern = storage_->Create<Pattern>();
  pattern->atoms_.push_back(ctx->nodePattern()->accept(this).as<NodeAtom *>());
  for (auto *pattern_element_chain : ctx->patternElementChain()) {
    std::pair<PatternAtom *, PatternAtom *> element = pattern_element_chain->accept(this);
    pattern->atoms_.push_back(element.first);
    pattern->atoms_.push_back(element.second);
  }
  return pattern;
}

antlrcpp::Any CypherMainVisitor::visitPatternElementChain(MemgraphCypher::PatternElementChainContext *ctx) {
  return std::pair<PatternAtom *, PatternAtom *>(ctx->relationshipPattern()->accept(this).as<EdgeAtom *>(),
                                                 ctx->nodePattern()->accept(this).as<NodeAtom *>());
}

antlrcpp::Any CypherMainVisitor::visitRelationshipPattern(MemgraphCypher::RelationshipPatternContext *ctx) {
  auto *edge = storage_->Create<EdgeAtom>();

  auto relationshipDetail = ctx->relationshipDetail();
  auto *variableExpansion = relationshipDetail ? relationshipDetail->variableExpansion() : nullptr;
  edge->type_ = EdgeAtom::Type::SINGLE;
  if (variableExpansion)
    std::tie(edge->type_, edge->lower_bound_, edge->upper_bound_) =
        variableExpansion->accept(this).as<std::tuple<EdgeAtom::Type, Expression *, Expression *>>();

  if (ctx->leftArrowHead() && !ctx->rightArrowHead()) {
    edge->direction_ = EdgeAtom::Direction::IN;
  } else if (!ctx->leftArrowHead() && ctx->rightArrowHead()) {
    edge->direction_ = EdgeAtom::Direction::OUT;
  } else {
    // <-[]-> and -[]- is the same thing as far as we understand openCypher
    // grammar.
    edge->direction_ = EdgeAtom::Direction::BOTH;
  }

  if (!relationshipDetail) {
    anonymous_identifiers.push_back(&edge->identifier_);
    return edge;
  }

  if (relationshipDetail->name) {
    std::string variable = relationshipDetail->name->accept(this);
    edge->identifier_ = storage_->Create<Identifier>(variable);
    users_identifiers.insert(variable);
  } else {
    anonymous_identifiers.push_back(&edge->identifier_);
  }

  if (relationshipDetail->relationshipTypes()) {
    edge->edge_types_ = ctx->relationshipDetail()->relationshipTypes()->accept(this).as<std::vector<EdgeTypeIx>>();
  }

  auto relationshipLambdas = relationshipDetail->relationshipLambda();
  if (variableExpansion) {
    if (relationshipDetail->total_weight && edge->type_ != EdgeAtom::Type::WEIGHTED_SHORTEST_PATH)
      throw SemanticException(
          "Variable for total weight is allowed only with weighted shortest "
          "path expansion.");
    auto visit_lambda = [this](auto *lambda) {
      EdgeAtom::Lambda edge_lambda;
      std::string traversed_edge_variable = lambda->traversed_edge->accept(this);
      edge_lambda.inner_edge = storage_->Create<Identifier>(traversed_edge_variable);
      std::string traversed_node_variable = lambda->traversed_node->accept(this);
      edge_lambda.inner_node = storage_->Create<Identifier>(traversed_node_variable);
      edge_lambda.expression = lambda->expression()->accept(this);
      return edge_lambda;
    };
    auto visit_total_weight = [&]() {
      if (relationshipDetail->total_weight) {
        std::string total_weight_name = relationshipDetail->total_weight->accept(this);
        edge->total_weight_ = storage_->Create<Identifier>(total_weight_name);
      } else {
        anonymous_identifiers.push_back(&edge->total_weight_);
      }
    };
    switch (relationshipLambdas.size()) {
      case 0:
        if (edge->type_ == EdgeAtom::Type::WEIGHTED_SHORTEST_PATH)
          throw SemanticException(
              "Lambda for calculating weights is mandatory with weighted "
              "shortest path expansion.");
        // In variable expansion inner variables are mandatory.
        anonymous_identifiers.push_back(&edge->filter_lambda_.inner_edge);
        anonymous_identifiers.push_back(&edge->filter_lambda_.inner_node);
        break;
      case 1:
        if (edge->type_ == EdgeAtom::Type::WEIGHTED_SHORTEST_PATH) {
          // For wShortest, the first (and required) lambda is used for weight
          // calculation.
          edge->weight_lambda_ = visit_lambda(relationshipLambdas[0]);
          visit_total_weight();
          // Add mandatory inner variables for filter lambda.
          anonymous_identifiers.push_back(&edge->filter_lambda_.inner_edge);
          anonymous_identifiers.push_back(&edge->filter_lambda_.inner_node);
        } else {
          // Other variable expands only have the filter lambda.
          edge->filter_lambda_ = visit_lambda(relationshipLambdas[0]);
        }
        break;
      case 2:
        if (edge->type_ != EdgeAtom::Type::WEIGHTED_SHORTEST_PATH)
          throw SemanticException("Only one filter lambda can be supplied.");
        edge->weight_lambda_ = visit_lambda(relationshipLambdas[0]);
        visit_total_weight();
        edge->filter_lambda_ = visit_lambda(relationshipLambdas[1]);
        break;
      default:
        throw SemanticException("Only one filter lambda can be supplied.");
    }
  } else if (!relationshipLambdas.empty()) {
    throw SemanticException("Filter lambda is only allowed in variable length expansion.");
  }

  auto properties = relationshipDetail->properties();
  switch (properties.size()) {
    case 0:
      break;
    case 1: {
      if (properties[0]->mapLiteral()) {
        edge->properties_ = properties[0]->accept(this).as<std::unordered_map<PropertyIx, Expression *>>();
        break;
      }
      MG_ASSERT(properties[0]->parameter());
      edge->properties_ = properties[0]->accept(this).as<ParameterLookup *>();
      break;
    }
    default:
      throw SemanticException("Only one property map can be supplied for edge.");
  }

  return edge;
}

antlrcpp::Any CypherMainVisitor::visitRelationshipDetail(MemgraphCypher::RelationshipDetailContext *) {
  DLOG_FATAL("Should never be called. See documentation in hpp.");
  return 0;
}

antlrcpp::Any CypherMainVisitor::visitRelationshipLambda(MemgraphCypher::RelationshipLambdaContext *) {
  DLOG_FATAL("Should never be called. See documentation in hpp.");
  return 0;
}

antlrcpp::Any CypherMainVisitor::visitRelationshipTypes(MemgraphCypher::RelationshipTypesContext *ctx) {
  std::vector<EdgeTypeIx> types;
  for (auto *edge_type : ctx->relTypeName()) {
    types.push_back(AddEdgeType(edge_type->accept(this)));
  }
  return types;
}

antlrcpp::Any CypherMainVisitor::visitVariableExpansion(MemgraphCypher::VariableExpansionContext *ctx) {
  DMG_ASSERT(ctx->expression().size() <= 2U, "Expected 0, 1 or 2 bounds in range literal.");

  EdgeAtom::Type edge_type = EdgeAtom::Type::DEPTH_FIRST;
  if (!ctx->getTokens(MemgraphCypher::BFS).empty())
    edge_type = EdgeAtom::Type::BREADTH_FIRST;
  else if (!ctx->getTokens(MemgraphCypher::WSHORTEST).empty())
    edge_type = EdgeAtom::Type::WEIGHTED_SHORTEST_PATH;
  Expression *lower = nullptr;
  Expression *upper = nullptr;

  if (ctx->expression().size() == 0U) {
    // Case -[*]-
  } else if (ctx->expression().size() == 1U) {
    auto dots_tokens = ctx->getTokens(MemgraphCypher::DOTS);
    Expression *bound = ctx->expression()[0]->accept(this);
    if (!dots_tokens.size()) {
      // Case -[*bound]-
      if (edge_type != EdgeAtom::Type::WEIGHTED_SHORTEST_PATH) lower = bound;
      upper = bound;
    } else if (dots_tokens[0]->getSourceInterval().startsAfter(ctx->expression()[0]->getSourceInterval())) {
      // Case -[*bound..]-
      lower = bound;
    } else {
      // Case -[*..bound]-
      upper = bound;
    }
  } else {
    // Case -[*lbound..rbound]-
    lower = ctx->expression()[0]->accept(this);
    upper = ctx->expression()[1]->accept(this);
  }
  if (lower && edge_type == EdgeAtom::Type::WEIGHTED_SHORTEST_PATH)
    throw SemanticException("Lower bound is not allowed in weighted shortest path expansion.");

  return std::make_tuple(edge_type, lower, upper);
}

antlrcpp::Any CypherMainVisitor::visitExpression(MemgraphCypher::ExpressionContext *ctx) {
  return static_cast<Expression *>(ctx->expression12()->accept(this));
}

// OR.
antlrcpp::Any CypherMainVisitor::visitExpression12(MemgraphCypher::Expression12Context *ctx) {
  return LeftAssociativeOperatorExpression(ctx->expression11(), ctx->children, {MemgraphCypher::OR});
}

// XOR.
antlrcpp::Any CypherMainVisitor::visitExpression11(MemgraphCypher::Expression11Context *ctx) {
  return LeftAssociativeOperatorExpression(ctx->expression10(), ctx->children, {MemgraphCypher::XOR});
}

// AND.
antlrcpp::Any CypherMainVisitor::visitExpression10(MemgraphCypher::Expression10Context *ctx) {
  return LeftAssociativeOperatorExpression(ctx->expression9(), ctx->children, {MemgraphCypher::AND});
}

// NOT.
antlrcpp::Any CypherMainVisitor::visitExpression9(MemgraphCypher::Expression9Context *ctx) {
  return PrefixUnaryOperator(ctx->expression8(), ctx->children, {MemgraphCypher::NOT});
}

// Comparisons.
// Expresion 1 < 2 < 3 is converted to 1 < 2 && 2 < 3 and then binary operator
// ast node is constructed for each operator.
antlrcpp::Any CypherMainVisitor::visitExpression8(MemgraphCypher::Expression8Context *ctx) {
  if (!ctx->partialComparisonExpression().size()) {
    // There is no comparison operators. We generate expression7.
    return ctx->expression7()->accept(this);
  }

  // There is at least one comparison. We need to generate code for each of
  // them. We don't call visitPartialComparisonExpression but do everything in
  // this function and call expression7-s directly. Since every expression7
  // can be generated twice (because it can appear in two comparisons) code
  // generated by whole subtree of expression7 must not have any sideeffects.
  // We handle chained comparisons as defined by mathematics, neo4j handles
  // them in a very interesting, illogical and incomprehensible way. For
  // example in neo4j:
  //  1 < 2 < 3 -> true,
  //  1 < 2 < 3 < 4 -> false,
  //  5 > 3 < 5 > 3 -> true,
  //  4 <= 5 < 7 > 6 -> false
  //  All of those comparisons evaluate to true in memgraph.
  std::vector<Expression *> children;
  children.push_back(ctx->expression7()->accept(this));
  std::vector<size_t> operators;
  auto partial_comparison_expressions = ctx->partialComparisonExpression();
  for (auto *child : partial_comparison_expressions) {
    children.push_back(child->expression7()->accept(this));
  }
  // First production is comparison operator.
  for (auto *child : partial_comparison_expressions) {
    operators.push_back(static_cast<antlr4::tree::TerminalNode *>(child->children[0])->getSymbol()->getType());
  }

  // Make all comparisons.
  Expression *first_operand = children[0];
  std::vector<Expression *> comparisons;
  for (int i = 0; i < (int)operators.size(); ++i) {
    auto *expr = children[i + 1];
    // TODO: first_operand should only do lookup if it is only calculated and
    // not recalculated whole subexpression once again. SymbolGenerator should
    // generate symbol for every expresion and then lookup would be possible.
    comparisons.push_back(CreateBinaryOperatorByToken(operators[i], first_operand, expr));
    first_operand = expr;
  }

  first_operand = comparisons[0];
  // Calculate logical and of results of comparisons.
  for (int i = 1; i < (int)comparisons.size(); ++i) {
    first_operand = storage_->Create<AndOperator>(first_operand, comparisons[i]);
  }
  return first_operand;
}

antlrcpp::Any CypherMainVisitor::visitPartialComparisonExpression(
    MemgraphCypher::PartialComparisonExpressionContext *) {
  DLOG_FATAL("Should never be called. See documentation in hpp.");
  return 0;
}

// Addition and subtraction.
antlrcpp::Any CypherMainVisitor::visitExpression7(MemgraphCypher::Expression7Context *ctx) {
  return LeftAssociativeOperatorExpression(ctx->expression6(), ctx->children,
                                           {MemgraphCypher::PLUS, MemgraphCypher::MINUS});
}

// Multiplication, division, modding.
antlrcpp::Any CypherMainVisitor::visitExpression6(MemgraphCypher::Expression6Context *ctx) {
  return LeftAssociativeOperatorExpression(ctx->expression5(), ctx->children,
                                           {MemgraphCypher::ASTERISK, MemgraphCypher::SLASH, MemgraphCypher::PERCENT});
}

// Power.
antlrcpp::Any CypherMainVisitor::visitExpression5(MemgraphCypher::Expression5Context *ctx) {
  if (ctx->expression4().size() > 1U) {
    // TODO: implement power operator. In neo4j power is left associative and
    // int^int -> float.
    throw utils::NotYetImplemented("power (^) operator");
  }
  return visitChildren(ctx);
}

// Unary minus and plus.
antlrcpp::Any CypherMainVisitor::visitExpression4(MemgraphCypher::Expression4Context *ctx) {
  return PrefixUnaryOperator(ctx->expression3a(), ctx->children, {MemgraphCypher::PLUS, MemgraphCypher::MINUS});
}

// IS NULL, IS NOT NULL, STARTS WITH, ..
antlrcpp::Any CypherMainVisitor::visitExpression3a(MemgraphCypher::Expression3aContext *ctx) {
  Expression *expression = ctx->expression3b()->accept(this);

  for (auto *op : ctx->stringAndNullOperators()) {
    if (op->IS() && op->NOT() && op->CYPHERNULL()) {
      expression =
          static_cast<Expression *>(storage_->Create<NotOperator>(storage_->Create<IsNullOperator>(expression)));
    } else if (op->IS() && op->CYPHERNULL()) {
      expression = static_cast<Expression *>(storage_->Create<IsNullOperator>(expression));
    } else if (op->IN()) {
      expression =
          static_cast<Expression *>(storage_->Create<InListOperator>(expression, op->expression3b()->accept(this)));
    } else if (utils::StartsWith(op->getText(), "=~")) {
      auto *regex_match = storage_->Create<RegexMatch>();
      regex_match->string_expr_ = expression;
      regex_match->regex_ = op->expression3b()->accept(this);
      expression = regex_match;
    } else {
      std::string function_name;
      if (op->STARTS() && op->WITH()) {
        function_name = kStartsWith;
      } else if (op->ENDS() && op->WITH()) {
        function_name = kEndsWith;
      } else if (op->CONTAINS()) {
        function_name = kContains;
      } else {
        throw utils::NotYetImplemented("function '{}'", op->getText());
      }
      auto expression2 = op->expression3b()->accept(this);
      std::vector<Expression *> args = {expression, expression2};
      expression = static_cast<Expression *>(storage_->Create<Function>(function_name, args));
    }
  }
  return expression;
}
antlrcpp::Any CypherMainVisitor::visitStringAndNullOperators(MemgraphCypher::StringAndNullOperatorsContext *) {
  DLOG_FATAL("Should never be called. See documentation in hpp.");
  return 0;
}

antlrcpp::Any CypherMainVisitor::visitExpression3b(MemgraphCypher::Expression3bContext *ctx) {
  Expression *expression = ctx->expression2a()->accept(this);
  for (auto *list_op : ctx->listIndexingOrSlicing()) {
    if (list_op->getTokens(MemgraphCypher::DOTS).size() == 0U) {
      // If there is no '..' then we need to create list indexing operator.
      expression = storage_->Create<SubscriptOperator>(expression, list_op->expression()[0]->accept(this));
    } else if (!list_op->lower_bound && !list_op->upper_bound) {
      throw SemanticException("List slicing operator requires at least one bound.");
    } else {
      Expression *lower_bound_ast =
          list_op->lower_bound ? static_cast<Expression *>(list_op->lower_bound->accept(this)) : nullptr;
      Expression *upper_bound_ast =
          list_op->upper_bound ? static_cast<Expression *>(list_op->upper_bound->accept(this)) : nullptr;
      expression = storage_->Create<ListSlicingOperator>(expression, lower_bound_ast, upper_bound_ast);
    }
  }
  return expression;
}

antlrcpp::Any CypherMainVisitor::visitListIndexingOrSlicing(MemgraphCypher::ListIndexingOrSlicingContext *) {
  DLOG_FATAL("Should never be called. See documentation in hpp.");
  return 0;
}

antlrcpp::Any CypherMainVisitor::visitExpression2a(MemgraphCypher::Expression2aContext *ctx) {
  Expression *expression = ctx->expression2b()->accept(this);
  if (ctx->nodeLabels()) {
    auto labels = ctx->nodeLabels()->accept(this).as<std::vector<LabelIx>>();
    expression = storage_->Create<LabelsTest>(expression, labels);
  }
  return expression;
}

antlrcpp::Any CypherMainVisitor::visitExpression2b(MemgraphCypher::Expression2bContext *ctx) {
  Expression *expression = ctx->atom()->accept(this);
  for (auto *lookup : ctx->propertyLookup()) {
    PropertyIx key = lookup->accept(this);
    auto property_lookup = storage_->Create<PropertyLookup>(expression, key);
    expression = property_lookup;
  }
  return expression;
}

antlrcpp::Any CypherMainVisitor::visitAtom(MemgraphCypher::AtomContext *ctx) {
  if (ctx->literal()) {
    return ctx->literal()->accept(this);
  } else if (ctx->parameter()) {
    return static_cast<Expression *>(ctx->parameter()->accept(this).as<ParameterLookup *>());
  } else if (ctx->parenthesizedExpression()) {
    return static_cast<Expression *>(ctx->parenthesizedExpression()->accept(this));
  } else if (ctx->variable()) {
    std::string variable = ctx->variable()->accept(this);
    users_identifiers.insert(variable);
    return static_cast<Expression *>(storage_->Create<Identifier>(variable));
  } else if (ctx->functionInvocation()) {
    return static_cast<Expression *>(ctx->functionInvocation()->accept(this));
  } else if (ctx->COALESCE()) {
    std::vector<Expression *> exprs;
    for (auto *expr_context : ctx->expression()) {
      exprs.emplace_back(expr_context->accept(this).as<Expression *>());
    }
    return static_cast<Expression *>(storage_->Create<Coalesce>(std::move(exprs)));
  } else if (ctx->COUNT()) {
    // Here we handle COUNT(*). COUNT(expression) is handled in
    // visitFunctionInvocation with other aggregations. This is visible in
    // functionInvocation and atom producions in opencypher grammar.
    return static_cast<Expression *>(storage_->Create<Aggregation>(nullptr, nullptr, Aggregation::Op::COUNT));
  } else if (ctx->ALL()) {
    auto *ident =
        storage_->Create<Identifier>(ctx->filterExpression()->idInColl()->variable()->accept(this).as<std::string>());
    Expression *list_expr = ctx->filterExpression()->idInColl()->expression()->accept(this);
    if (!ctx->filterExpression()->where()) {
      throw SyntaxException("ALL(...) requires a WHERE predicate.");
    }
    Where *where = ctx->filterExpression()->where()->accept(this);
    return static_cast<Expression *>(storage_->Create<All>(ident, list_expr, where));
  } else if (ctx->SINGLE()) {
    auto *ident =
        storage_->Create<Identifier>(ctx->filterExpression()->idInColl()->variable()->accept(this).as<std::string>());
    Expression *list_expr = ctx->filterExpression()->idInColl()->expression()->accept(this);
    if (!ctx->filterExpression()->where()) {
      throw SyntaxException("SINGLE(...) requires a WHERE predicate.");
    }
    Where *where = ctx->filterExpression()->where()->accept(this);
    return static_cast<Expression *>(storage_->Create<Single>(ident, list_expr, where));
  } else if (ctx->ANY()) {
    auto *ident =
        storage_->Create<Identifier>(ctx->filterExpression()->idInColl()->variable()->accept(this).as<std::string>());
    Expression *list_expr = ctx->filterExpression()->idInColl()->expression()->accept(this);
    if (!ctx->filterExpression()->where()) {
      throw SyntaxException("ANY(...) requires a WHERE predicate.");
    }
    Where *where = ctx->filterExpression()->where()->accept(this);
    return static_cast<Expression *>(storage_->Create<Any>(ident, list_expr, where));
  } else if (ctx->NONE()) {
    auto *ident =
        storage_->Create<Identifier>(ctx->filterExpression()->idInColl()->variable()->accept(this).as<std::string>());
    Expression *list_expr = ctx->filterExpression()->idInColl()->expression()->accept(this);
    if (!ctx->filterExpression()->where()) {
      throw SyntaxException("NONE(...) requires a WHERE predicate.");
    }
    Where *where = ctx->filterExpression()->where()->accept(this);
    return static_cast<Expression *>(storage_->Create<None>(ident, list_expr, where));
  } else if (ctx->REDUCE()) {
    auto *accumulator =
        storage_->Create<Identifier>(ctx->reduceExpression()->accumulator->accept(this).as<std::string>());
    Expression *initializer = ctx->reduceExpression()->initial->accept(this);
    auto *ident =
        storage_->Create<Identifier>(ctx->reduceExpression()->idInColl()->variable()->accept(this).as<std::string>());
    Expression *list = ctx->reduceExpression()->idInColl()->expression()->accept(this);
    Expression *expr = ctx->reduceExpression()->expression().back()->accept(this);
    return static_cast<Expression *>(storage_->Create<Reduce>(accumulator, initializer, ident, list, expr));
  } else if (ctx->caseExpression()) {
    return static_cast<Expression *>(ctx->caseExpression()->accept(this));
  } else if (ctx->extractExpression()) {
    auto *ident =
        storage_->Create<Identifier>(ctx->extractExpression()->idInColl()->variable()->accept(this).as<std::string>());
    Expression *list = ctx->extractExpression()->idInColl()->expression()->accept(this);
    Expression *expr = ctx->extractExpression()->expression()->accept(this);
    return static_cast<Expression *>(storage_->Create<Extract>(ident, list, expr));
  }
  // TODO: Implement this. We don't support comprehensions, filtering... at
  // the moment.
  throw utils::NotYetImplemented("atom expression '{}'", ctx->getText());
}

antlrcpp::Any CypherMainVisitor::visitParameter(MemgraphCypher::ParameterContext *ctx) {
  return storage_->Create<ParameterLookup>(ctx->getStart()->getTokenIndex());
}

antlrcpp::Any CypherMainVisitor::visitLiteral(MemgraphCypher::LiteralContext *ctx) {
  if (ctx->CYPHERNULL() || ctx->StringLiteral() || ctx->booleanLiteral() || ctx->numberLiteral()) {
    int token_position = ctx->getStart()->getTokenIndex();
    if (ctx->CYPHERNULL()) {
      return static_cast<Expression *>(storage_->Create<PrimitiveLiteral>(TypedValue(), token_position));
    } else if (context_.is_query_cached) {
      // Instead of generating PrimitiveLiteral, we generate a
      // ParameterLookup, so that the AST can be cached. This allows for
      // varying literals, which are then looked up in the parameters table
      // (even though they are not user provided). Note, that NULL always
      // generates a PrimitiveLiteral.
      return static_cast<Expression *>(storage_->Create<ParameterLookup>(token_position));
    } else if (ctx->StringLiteral()) {
      return static_cast<Expression *>(storage_->Create<PrimitiveLiteral>(
          visitStringLiteral(ctx->StringLiteral()->getText()).as<std::string>(), token_position));
    } else if (ctx->booleanLiteral()) {
      return static_cast<Expression *>(
          storage_->Create<PrimitiveLiteral>(ctx->booleanLiteral()->accept(this).as<bool>(), token_position));
    } else if (ctx->numberLiteral()) {
      return static_cast<Expression *>(
          storage_->Create<PrimitiveLiteral>(ctx->numberLiteral()->accept(this).as<TypedValue>(), token_position));
    }
    LOG_FATAL("Expected to handle all cases above");
  } else if (ctx->listLiteral()) {
    return static_cast<Expression *>(
        storage_->Create<ListLiteral>(ctx->listLiteral()->accept(this).as<std::vector<Expression *>>()));
  } else {
    return static_cast<Expression *>(storage_->Create<MapLiteral>(
        ctx->mapLiteral()->accept(this).as<std::unordered_map<PropertyIx, Expression *>>()));
  }
  return visitChildren(ctx);
}

antlrcpp::Any CypherMainVisitor::visitParenthesizedExpression(MemgraphCypher::ParenthesizedExpressionContext *ctx) {
  return static_cast<Expression *>(ctx->expression()->accept(this));
}

antlrcpp::Any CypherMainVisitor::visitNumberLiteral(MemgraphCypher::NumberLiteralContext *ctx) {
  if (ctx->integerLiteral()) {
    return TypedValue(ctx->integerLiteral()->accept(this).as<int64_t>());
  } else if (ctx->doubleLiteral()) {
    return TypedValue(ctx->doubleLiteral()->accept(this).as<double>());
  } else {
    // This should never happen, except grammar changes and we don't notice
    // change in this production.
    DLOG_FATAL("can't happen");
    throw std::exception();
  }
}

antlrcpp::Any CypherMainVisitor::visitFunctionInvocation(MemgraphCypher::FunctionInvocationContext *ctx) {
  if (ctx->DISTINCT()) {
    throw utils::NotYetImplemented("DISTINCT function call");
  }
  std::string function_name = ctx->functionName()->accept(this);
  std::vector<Expression *> expressions;
  for (auto *expression : ctx->expression()) {
    expressions.push_back(expression->accept(this));
  }
  if (expressions.size() == 1U) {
    if (function_name == Aggregation::kCount) {
      return static_cast<Expression *>(storage_->Create<Aggregation>(expressions[0], nullptr, Aggregation::Op::COUNT));
    }
    if (function_name == Aggregation::kMin) {
      return static_cast<Expression *>(storage_->Create<Aggregation>(expressions[0], nullptr, Aggregation::Op::MIN));
    }
    if (function_name == Aggregation::kMax) {
      return static_cast<Expression *>(storage_->Create<Aggregation>(expressions[0], nullptr, Aggregation::Op::MAX));
    }
    if (function_name == Aggregation::kSum) {
      return static_cast<Expression *>(storage_->Create<Aggregation>(expressions[0], nullptr, Aggregation::Op::SUM));
    }
    if (function_name == Aggregation::kAvg) {
      return static_cast<Expression *>(storage_->Create<Aggregation>(expressions[0], nullptr, Aggregation::Op::AVG));
    }
    if (function_name == Aggregation::kCollect) {
      return static_cast<Expression *>(
          storage_->Create<Aggregation>(expressions[0], nullptr, Aggregation::Op::COLLECT_LIST));
    }
  }

  if (expressions.size() == 2U && function_name == Aggregation::kCollect) {
    return static_cast<Expression *>(
        storage_->Create<Aggregation>(expressions[1], expressions[0], Aggregation::Op::COLLECT_MAP));
  }

  auto is_user_defined_function = [](const std::string &function_name) {
    // Dots are present only in user-defined functions, since modules are case-sensitive, so must be user-defined
    // functions. Builtin functions should be case insensitive.
    return function_name.find('.') != std::string::npos;
  };

  // Don't cache queries which call user-defined functions. User-defined function's return
  // types can vary depending on whether the module is reloaded, therefore the cache would
  // be invalid.
  if (is_user_defined_function(function_name)) {
    query_info_.is_cacheable = false;
  }

  return static_cast<Expression *>(storage_->Create<Function>(function_name, expressions));
}

antlrcpp::Any CypherMainVisitor::visitFunctionName(MemgraphCypher::FunctionNameContext *ctx) {
  auto function_name = ctx->getText();
  // Dots are present only in user-defined functions, since modules are case-sensitive, so must be user-defined
  // functions. Builtin functions should be case insensitive.
  if (function_name.find('.') != std::string::npos) {
    return function_name;
  }
  return utils::ToUpperCase(function_name);
}

antlrcpp::Any CypherMainVisitor::visitDoubleLiteral(MemgraphCypher::DoubleLiteralContext *ctx) {
  return ParseDoubleLiteral(ctx->getText());
}

antlrcpp::Any CypherMainVisitor::visitIntegerLiteral(MemgraphCypher::IntegerLiteralContext *ctx) {
  return ParseIntegerLiteral(ctx->getText());
}

antlrcpp::Any CypherMainVisitor::visitStringLiteral(const std::string &escaped) { return ParseStringLiteral(escaped); }

antlrcpp::Any CypherMainVisitor::visitBooleanLiteral(MemgraphCypher::BooleanLiteralContext *ctx) {
  if (ctx->getTokens(MemgraphCypher::TRUE).size()) {
    return true;
  }
  if (ctx->getTokens(MemgraphCypher::FALSE).size()) {
    return false;
  }
  DLOG_FATAL("Shouldn't happend");
  throw std::exception();
}

antlrcpp::Any CypherMainVisitor::visitCypherDelete(MemgraphCypher::CypherDeleteContext *ctx) {
  auto *del = storage_->Create<Delete>();
  if (ctx->DETACH()) {
    del->detach_ = true;
  }
  for (auto *expression : ctx->expression()) {
    del->expressions_.push_back(expression->accept(this));
  }
  return del;
}

antlrcpp::Any CypherMainVisitor::visitWhere(MemgraphCypher::WhereContext *ctx) {
  auto *where = storage_->Create<Where>();
  where->expression_ = ctx->expression()->accept(this);
  return where;
}

antlrcpp::Any CypherMainVisitor::visitSet(MemgraphCypher::SetContext *ctx) {
  std::vector<Clause *> set_items;
  for (auto *set_item : ctx->setItem()) {
    set_items.push_back(set_item->accept(this));
  }
  return set_items;
}

antlrcpp::Any CypherMainVisitor::visitSetItem(MemgraphCypher::SetItemContext *ctx) {
  // SetProperty
  if (ctx->propertyExpression()) {
    auto *set_property = storage_->Create<SetProperty>();
    set_property->property_lookup_ = ctx->propertyExpression()->accept(this);
    set_property->expression_ = ctx->expression()->accept(this);
    return static_cast<Clause *>(set_property);
  }

  // SetProperties either assignment or update
  if (ctx->getTokens(MemgraphCypher::EQ).size() || ctx->getTokens(MemgraphCypher::PLUS_EQ).size()) {
    auto *set_properties = storage_->Create<SetProperties>();
    set_properties->identifier_ = storage_->Create<Identifier>(ctx->variable()->accept(this).as<std::string>());
    set_properties->expression_ = ctx->expression()->accept(this);
    if (ctx->getTokens(MemgraphCypher::PLUS_EQ).size()) {
      set_properties->update_ = true;
    }
    return static_cast<Clause *>(set_properties);
  }

  // SetLabels
  auto *set_labels = storage_->Create<SetLabels>();
  set_labels->identifier_ = storage_->Create<Identifier>(ctx->variable()->accept(this).as<std::string>());
  set_labels->labels_ = ctx->nodeLabels()->accept(this).as<std::vector<LabelIx>>();
  return static_cast<Clause *>(set_labels);
}

antlrcpp::Any CypherMainVisitor::visitRemove(MemgraphCypher::RemoveContext *ctx) {
  std::vector<Clause *> remove_items;
  for (auto *remove_item : ctx->removeItem()) {
    remove_items.push_back(remove_item->accept(this));
  }
  return remove_items;
}

antlrcpp::Any CypherMainVisitor::visitRemoveItem(MemgraphCypher::RemoveItemContext *ctx) {
  // RemoveProperty
  if (ctx->propertyExpression()) {
    auto *remove_property = storage_->Create<RemoveProperty>();
    remove_property->property_lookup_ = ctx->propertyExpression()->accept(this);
    return static_cast<Clause *>(remove_property);
  }

  // RemoveLabels
  auto *remove_labels = storage_->Create<RemoveLabels>();
  remove_labels->identifier_ = storage_->Create<Identifier>(ctx->variable()->accept(this).as<std::string>());
  remove_labels->labels_ = ctx->nodeLabels()->accept(this).as<std::vector<LabelIx>>();
  return static_cast<Clause *>(remove_labels);
}

antlrcpp::Any CypherMainVisitor::visitPropertyExpression(MemgraphCypher::PropertyExpressionContext *ctx) {
  Expression *expression = ctx->atom()->accept(this);
  for (auto *lookup : ctx->propertyLookup()) {
    PropertyIx key = lookup->accept(this);
    auto property_lookup = storage_->Create<PropertyLookup>(expression, key);
    expression = property_lookup;
  }
  // It is guaranteed by grammar that there is at least one propertyLookup.
  return static_cast<PropertyLookup *>(expression);
}

antlrcpp::Any CypherMainVisitor::visitCaseExpression(MemgraphCypher::CaseExpressionContext *ctx) {
  Expression *test_expression = ctx->test ? ctx->test->accept(this).as<Expression *>() : nullptr;
  auto alternatives = ctx->caseAlternatives();
  // Reverse alternatives so that tree of IfOperators can be built bottom-up.
  std::reverse(alternatives.begin(), alternatives.end());
  Expression *else_expression = ctx->else_expression ? ctx->else_expression->accept(this).as<Expression *>()
                                                     : storage_->Create<PrimitiveLiteral>(TypedValue());
  for (auto *alternative : alternatives) {
    Expression *condition =
        test_expression ? storage_->Create<EqualOperator>(test_expression, alternative->when_expression->accept(this))
                        : alternative->when_expression->accept(this).as<Expression *>();
    Expression *then_expression = alternative->then_expression->accept(this);
    else_expression = storage_->Create<IfOperator>(condition, then_expression, else_expression);
  }
  return else_expression;
}

antlrcpp::Any CypherMainVisitor::visitCaseAlternatives(MemgraphCypher::CaseAlternativesContext *) {
  DLOG_FATAL("Should never be called. See documentation in hpp.");
  return 0;
}

antlrcpp::Any CypherMainVisitor::visitWith(MemgraphCypher::WithContext *ctx) {
  auto *with = storage_->Create<With>();
  in_with_ = true;
  with->body_ = ctx->returnBody()->accept(this);
  in_with_ = false;
  if (ctx->DISTINCT()) {
    with->body_.distinct = true;
  }
  if (ctx->where()) {
    with->where_ = ctx->where()->accept(this);
  }
  return with;
}

antlrcpp::Any CypherMainVisitor::visitMerge(MemgraphCypher::MergeContext *ctx) {
  auto *merge = storage_->Create<Merge>();
  merge->pattern_ = ctx->patternPart()->accept(this);
  for (auto &merge_action : ctx->mergeAction()) {
    auto set = merge_action->set()->accept(this).as<std::vector<Clause *>>();
    if (merge_action->MATCH()) {
      merge->on_match_.insert(merge->on_match_.end(), set.begin(), set.end());
    } else {
      DMG_ASSERT(merge_action->CREATE(), "Expected ON MATCH or ON CREATE");
      merge->on_create_.insert(merge->on_create_.end(), set.begin(), set.end());
    }
  }
  return merge;
}

antlrcpp::Any CypherMainVisitor::visitUnwind(MemgraphCypher::UnwindContext *ctx) {
  auto *named_expr = storage_->Create<NamedExpression>();
  named_expr->expression_ = ctx->expression()->accept(this);
  named_expr->name_ = std::string(ctx->variable()->accept(this).as<std::string>());
  return storage_->Create<Unwind>(named_expr);
}

antlrcpp::Any CypherMainVisitor::visitFilterExpression(MemgraphCypher::FilterExpressionContext *) {
  LOG_FATAL("Should never be called. See documentation in hpp.");
  return 0;
}

antlrcpp::Any CypherMainVisitor::visitForeach(MemgraphCypher::ForeachContext *ctx) {
  auto *for_each = storage_->Create<Foreach>();

  auto *named_expr = storage_->Create<NamedExpression>();
  named_expr->expression_ = ctx->expression()->accept(this);
  named_expr->name_ = std::string(ctx->variable()->accept(this).as<std::string>());
  for_each->named_expression_ = named_expr;

  for (auto *update_clause_ctx : ctx->updateClause()) {
    if (auto *set = update_clause_ctx->set(); set) {
      auto set_items = visitSet(set).as<std::vector<Clause *>>();
      std::copy(set_items.begin(), set_items.end(), std::back_inserter(for_each->clauses_));
    } else if (auto *remove = update_clause_ctx->remove(); remove) {
      auto remove_items = visitRemove(remove).as<std::vector<Clause *>>();
      std::copy(remove_items.begin(), remove_items.end(), std::back_inserter(for_each->clauses_));
    } else if (auto *merge = update_clause_ctx->merge(); merge) {
      for_each->clauses_.push_back(visitMerge(merge).as<Merge *>());
    } else if (auto *create = update_clause_ctx->create(); create) {
      for_each->clauses_.push_back(visitCreate(create).as<Create *>());
    } else if (auto *cypher_delete = update_clause_ctx->cypherDelete(); cypher_delete) {
      for_each->clauses_.push_back(visitCypherDelete(cypher_delete).as<Delete *>());
    } else {
      auto *nested_for_each = update_clause_ctx->foreach ();
      MG_ASSERT(nested_for_each != nullptr, "Unexpected clause in FOREACH");
      for_each->clauses_.push_back(visitForeach(nested_for_each).as<Foreach *>());
    }
  }

  return for_each;
}

LabelIx CypherMainVisitor::AddLabel(const std::string &name) { return storage_->GetLabelIx(name); }

PropertyIx CypherMainVisitor::AddProperty(const std::string &name) { return storage_->GetPropertyIx(name); }

EdgeTypeIx CypherMainVisitor::AddEdgeType(const std::string &name) { return storage_->GetEdgeTypeIx(name); }

}  // namespace memgraph::query::frontend<|MERGE_RESOLUTION|>--- conflicted
+++ resolved
@@ -1274,13 +1274,10 @@
   auth->user_or_role_ = ctx->userOrRole->accept(this).as<std::string>();
   if (ctx->privilegeList()) {
     for (auto *privilege : ctx->privilegeList()->privilege()) {
-<<<<<<< HEAD
       if (privilege->EDGE_TYPES()) {
         auth->edgetypes_ = privilege->edgeTypeList()->accept(this).as<std::vector<std::string>>();
-=======
-      if (privilege->LABELS()) {
+      } else if (privilege->LABELS()) {
         auth->labels_ = privilege->labelList()->accept(this).as<std::vector<std::string>>();
->>>>>>> a2643cc1
       } else {
         auth->privileges_.push_back(privilege->accept(this));
       }
