--- conflicted
+++ resolved
@@ -2224,16 +2224,11 @@
   }
 
  protected:
-<<<<<<< HEAD
   IndexQuery(Action action, Type type, LabelIx label, std::vector<PropertyIx> properties)
       : action_(action), type_(type), label_(label), properties_(properties) {}
 
   IndexQuery(Action action, Type type, LabelIx label, std::vector<PropertyIx> properties, std::string index_name)
       : action_(action), type_(type), label_(label), properties_(properties), index_name_(index_name) {}
-=======
-  IndexQuery(Action action, LabelIx label, std::vector<PropertyIx> properties)
-      : action_(action), label_(std::move(label)), properties_(std::move(properties)) {}
->>>>>>> a9ef28c6
 
  private:
   friend class AstStorage;
