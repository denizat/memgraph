--- conflicted
+++ resolved
@@ -228,21 +228,14 @@
   return shard_map_version;
 }
 
-<<<<<<< HEAD
-=======
 // TODO(antaljanosbenjamin) use a single map for all name id 
 // mapping and a single counter to maintain the next id
->>>>>>> 4d96bf50
 std::unordered_map<uint64_t, std::string> ShardMap::IdToNames() {
   std::unordered_map<uint64_t, std::string> id_to_names;
 
   const auto map_type_ids = [&id_to_names](const auto &name_to_id_type) {
     for (const auto &[name, id] : name_to_id_type) {
-<<<<<<< HEAD
-      id_to_names.insert({id.AsUint(), name});
-=======
       id_to_names.emplace(id.AsUint(), name);
->>>>>>> 4d96bf50
     }
   };
 
