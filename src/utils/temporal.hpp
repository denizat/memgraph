--- conflicted
+++ resolved
@@ -467,11 +467,7 @@
     return Duration(lhs.SysMicrosecondsSinceEpoch().count()) - Duration(rhs.SysMicrosecondsSinceEpoch().count());
   }
 
-<<<<<<< HEAD
-  int64_t LocalYear() const { return int(LocalYMD().year()); }
-=======
   int64_t LocalYear() const { return static_cast<int>(LocalYMD().year()); }
->>>>>>> 9cdd288f
   uint64_t LocalMonth() const { return static_cast<unsigned>(LocalYMD().month()); }
   uint64_t LocalDay() const { return static_cast<unsigned>(LocalYMD().day()); }
   int64_t LocalHour() const { return LocalHMS().hours().count(); }
