--- conflicted
+++ resolved
@@ -293,21 +293,14 @@
   size_t operator()(const LocalDateTime &local_date_time) const;
 };
 
-<<<<<<< HEAD
 constexpr int64_t MAX_OFFSET_MINUTES = 1080;
 
-=======
->>>>>>> 55e56fca
 class Timezone {
  private:
   std::variant<std::chrono::minutes, const std::chrono::time_zone *> offset_;
 
  public:
-<<<<<<< HEAD
   explicit Timezone(const std::chrono::minutes offset);
-=======
-  explicit Timezone(const std::chrono::minutes offset) : offset_{offset} {}
->>>>>>> 55e56fca
   explicit Timezone(const std::chrono::time_zone *timezone) : offset_{timezone} {}
   explicit Timezone(std::string_view timezone_name) : offset_{std::chrono::locate_zone(timezone_name)} {}
 
@@ -315,7 +308,6 @@
 
   bool operator==(const Timezone &) const = default;
 
-<<<<<<< HEAD
   // Sole sensible comparison; can’t compare by offset since the same timezone may have varying offsets through the year
   // (standard vs. daylight saving time)
   auto operator<=>(const Timezone &other) const { return TimezoneName() <=> other.TimezoneName(); }
@@ -324,10 +316,6 @@
 
   template <class DurationT>
   std::chrono::minutes OffsetDuration(std::chrono::sys_time<DurationT> time_point) const {
-=======
-  template <class DurationT>
-  std::chrono::minutes OffsetInMinutes(std::chrono::sys_time<DurationT> time_point) const {
->>>>>>> 55e56fca
     if (std::holds_alternative<std::chrono::minutes>(offset_)) {
       return std::get<std::chrono::minutes>(offset_);
     }
@@ -355,11 +343,7 @@
   auto to_local(std::chrono::sys_time<DurationT> time_point) const {
     if (std::holds_alternative<std::chrono::minutes>(offset_)) {
       using local_time = std::chrono::local_time<std::common_type_t<DurationT, std::chrono::minutes>>;
-<<<<<<< HEAD
       return local_time{(time_point + OffsetDuration(time_point)).time_since_epoch()};
-=======
-      return local_time{(time_point + OffsetInMinutes(time_point)).time_since_epoch()};
->>>>>>> 55e56fca
     }
     return std::get<const std::chrono::time_zone *>(offset_)->to_local(time_point);
   }
@@ -382,7 +366,6 @@
     }
     return std::get<const std::chrono::time_zone *>(offset_)->name();
   }
-<<<<<<< HEAD
 
   int64_t DefiningOffset() const {
     if (InTzDatabase()) {
@@ -404,8 +387,6 @@
     }
     return std::string{std::get<const std::chrono::time_zone *>(offset_)->name()};
   }
-=======
->>>>>>> 55e56fca
 };
 }  // namespace memgraph::utils
 
@@ -430,10 +411,10 @@
 
 ZonedDateTimeParameters ParseZonedDateTimeParameters(std::string_view string);
 
-<<<<<<< HEAD
 std::chrono::sys_time<std::chrono::microseconds> AsSysTime(int64_t microseconds);
 
 std::chrono::local_time<std::chrono::microseconds> AsLocalTime(int64_t microseconds);
+  
 struct ZonedDateTime {
  private:
   std::chrono::year_month_day LocalYMD() const {
@@ -456,34 +437,18 @@
   std::chrono::seconds SysSecondsSinceEpoch() const;
   std::chrono::nanoseconds SysSubSecondsAsNanoseconds() const;
 
-=======
-struct ZonedDateTime {
-  explicit ZonedDateTime(const ZonedDateTimeParameters &zoned_date_time_parameters);
-  explicit ZonedDateTime(const std::chrono::zoned_time<std::chrono::microseconds, Timezone> &zoned_time);
-
-  int64_t MicrosecondsSinceEpoch() const;
-  int64_t SecondsSinceEpoch() const;
-  int64_t SubSecondsAsNanoseconds() const;
->>>>>>> 55e56fca
   std::string ToString() const;
 
   bool operator==(const ZonedDateTime &other) const;
 
   std::strong_ordering operator<=>(const ZonedDateTime &other) const;
 
-<<<<<<< HEAD
   std::chrono::minutes OffsetDuration() const {
     return zoned_time.get_time_zone().OffsetDuration(zoned_time.get_sys_time());
   }
 
   Timezone GetTimezone() const { return zoned_time.get_time_zone(); }
 
-=======
-  std::chrono::minutes OffsetInMinutes() const {
-    return zoned_time.get_time_zone().OffsetInMinutes(zoned_time.get_sys_time());
-  }
-
->>>>>>> 55e56fca
   std::string_view TimezoneName() const { return zoned_time.get_time_zone().TimezoneName(); }
 
   friend std::ostream &operator<<(std::ostream &os, const ZonedDateTime &zdt) { return os << zdt.ToString(); }
@@ -499,7 +464,6 @@
   friend ZonedDateTime operator-(const ZonedDateTime &zdt, const Duration &dur) { return zdt + (-dur); }
 
   friend Duration operator-(const ZonedDateTime &lhs, const ZonedDateTime &rhs) {
-<<<<<<< HEAD
     return Duration(lhs.SysMicrosecondsSinceEpoch().count()) - Duration(rhs.SysMicrosecondsSinceEpoch().count());
   }
 
@@ -518,16 +482,8 @@
     const auto subseconds = LocalHMS().subseconds();
     return (subseconds - std::chrono::duration_cast<std::chrono::milliseconds>(subseconds)).count();
   }
-};
-
-struct ZonedDateTimeHash {
-  size_t operator()(const ZonedDateTime &zoned_date_time) const;
-=======
-    return Duration(lhs.MicrosecondsSinceEpoch()) - Duration(rhs.MicrosecondsSinceEpoch());
-  }
-
+  
   std::chrono::zoned_time<std::chrono::microseconds, Timezone> zoned_time;
->>>>>>> 55e56fca
 };
 
 Date CurrentDate();
