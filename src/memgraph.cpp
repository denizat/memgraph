--- conflicted
+++ resolved
@@ -506,11 +506,7 @@
 
       if (first_user) {
         spdlog::info("{} is first created user. Granting all privileges.", username);
-<<<<<<< HEAD
         GrantPrivilege(username, memgraph::query::kPrivilegesAll, {"*"}, {"*"});
-=======
-        GrantPrivilege(username, memgraph::query::kPrivilegesAll, {"*"});
->>>>>>> 480df4ed
       }
 
       return user_added;
@@ -775,13 +771,8 @@
 
   void GrantPrivilege(const std::string &user_or_role,
                       const std::vector<memgraph::query::AuthQuery::Privilege> &privileges,
-<<<<<<< HEAD
                       const std::vector<std::string> &labels, const std::vector<std::string> &edgeTypes) override {
     EditPermissions(user_or_role, privileges, labels, edgeTypes, [](auto *permissions, const auto &permission) {
-=======
-                      const std::vector<std::string> &labels) override {
-    EditPermissions(user_or_role, privileges, labels, [](auto *permissions, const auto &permission) {
->>>>>>> 480df4ed
       // TODO (mferencevic): should we first check that the
       // privilege is granted/denied/revoked before
       // unconditionally granting/denying/revoking it?
@@ -791,13 +782,8 @@
 
   void DenyPrivilege(const std::string &user_or_role,
                      const std::vector<memgraph::query::AuthQuery::Privilege> &privileges,
-<<<<<<< HEAD
                      const std::vector<std::string> &labels, const std::vector<std::string> &edgeTypes) override {
     EditPermissions(user_or_role, privileges, labels, edgeTypes, [](auto *permissions, const auto &permission) {
-=======
-                     const std::vector<std::string> &labels) override {
-    EditPermissions(user_or_role, privileges, labels, [](auto *permissions, const auto &permission) {
->>>>>>> 480df4ed
       // TODO (mferencevic): should we first check that the
       // privilege is granted/denied/revoked before
       // unconditionally granting/denying/revoking it?
@@ -807,13 +793,8 @@
 
   void RevokePrivilege(const std::string &user_or_role,
                        const std::vector<memgraph::query::AuthQuery::Privilege> &privileges,
-<<<<<<< HEAD
                        const std::vector<std::string> &labels, const std::vector<std::string> &edgeTypes) override {
     EditPermissions(user_or_role, privileges, labels, edgeTypes, [](auto *permissions, const auto &permission) {
-=======
-                       const std::vector<std::string> &labels) override {
-    EditPermissions(user_or_role, privileges, labels, [](auto *permissions, const auto &permission) {
->>>>>>> 480df4ed
       // TODO (mferencevic): should we first check that the
       // privilege is granted/denied/revoked before
       // unconditionally granting/denying/revoking it?
@@ -825,12 +806,8 @@
   template <class TEditFun>
   void EditPermissions(const std::string &user_or_role,
                        const std::vector<memgraph::query::AuthQuery::Privilege> &privileges,
-<<<<<<< HEAD
                        const std::vector<std::string> &labels, const std::vector<std::string> &edgeTypes,
                        const TEditFun &edit_fun) {
-=======
-                       const std::vector<std::string> &labels, const TEditFun &edit_fun) {
->>>>>>> 480df4ed
     if (!std::regex_match(user_or_role, name_regex_)) {
       throw memgraph::query::QueryRuntimeException("Invalid user or role name.");
     }
@@ -851,31 +828,22 @@
           edit_fun(&user->permissions(), permission);
         }
         for (const auto &label : labels) {
-<<<<<<< HEAD
           edit_fun(&user->fine_grained_access_handler().label_permissions(), label);
         }
         for (const auto &edgeType : edgeTypes) {
           edit_fun(&user->fine_grained_access_handler().edge_type_permissions(), edgeType);
         }
 
-=======
-          edit_fun(&user->fine_grained_access_permissions(), label);
-        }
->>>>>>> 480df4ed
         locked_auth->SaveUser(*user);
       } else {
         for (const auto &permission : permissions) {
           edit_fun(&role->permissions(), permission);
         }
         for (const auto &label : labels) {
-<<<<<<< HEAD
           edit_fun(&user->fine_grained_access_handler().label_permissions(), label);
         }
         for (const auto &edgeType : edgeTypes) {
           edit_fun(&role->fine_grained_access_handler().edge_type_permissions(), edgeType);
-=======
-          edit_fun(&user->fine_grained_access_permissions(), label);
->>>>>>> 480df4ed
         }
 
         locked_auth->SaveRole(*role);
