// Copyright 2023 Memgraph Ltd.
//
// Use of this software is governed by the Business Source License
// included in the file licenses/BSL.txt; by using this file, you agree to be bound by the terms of the Business Source
// License, and you may not use this file except in compliance with the Business Source License.
//
// As of the Change Date specified in that file, in accordance with
// the Business Source License, use of this software will be governed
// by the Apache License, Version 2.0, included in the file
// licenses/APL.txt.

#include <algorithm>
#include <atomic>
#include <chrono>
#include <csignal>
#include <cstdint>
#include <exception>
#include <filesystem>
#include <functional>
#include <limits>
#include <map>
#include <memory>
#include <optional>
#include <regex>
#include <string>
#include <string_view>
#include <thread>

#include <fmt/core.h>
#include <fmt/format.h>
#include <gflags/gflags.h>
#include <spdlog/common.h>
#include <spdlog/sinks/daily_file_sink.h>
#include <spdlog/sinks/dist_sink.h>
#include <spdlog/sinks/stdout_color_sinks.h>

#include "audit/log.hpp"
#include "auth/models.hpp"
#include "communication/bolt/v1/constants.hpp"
#include "communication/http/server.hpp"
#include "communication/websocket/auth.hpp"
#include "communication/websocket/server.hpp"
#include "dbms/constants.hpp"
#include "glue/auth_checker.hpp"
#include "glue/auth_handler.hpp"
#include "helpers.hpp"
#include "http_handlers/metrics.hpp"
#include "license/license.hpp"
#include "license/license_sender.hpp"
#include "py/py.hpp"
#include "query/auth_checker.hpp"
#include "query/discard_value_stream.hpp"
#include "query/exceptions.hpp"
#include "query/frontend/ast/ast.hpp"
#include "query/interpreter.hpp"
#include "query/plan/operator.hpp"
#include "query/procedure/module.hpp"
#include "query/procedure/py_module.hpp"
#include "requests/requests.hpp"
#include "storage/v2/isolation_level.hpp"
#include "storage/v2/storage.hpp"
#include "storage/v2/view.hpp"
#include "telemetry/telemetry.hpp"
#include "utils/enum.hpp"
#include "utils/event_counter.hpp"
#include "utils/file.hpp"
#include "utils/flag_validation.hpp"
#include "utils/logging.hpp"
#include "utils/memory_tracker.hpp"
#include "utils/message.hpp"
#include "utils/readable_size.hpp"
#include "utils/rw_lock.hpp"
#include "utils/settings.hpp"
#include "utils/signals.hpp"
#include "utils/string.hpp"
#include "utils/synchronized.hpp"
#include "utils/sysinfo/memory.hpp"
#include "utils/system_info.hpp"
#include "utils/terminate_handler.hpp"
#include "version.hpp"

// Communication libraries must be included after query libraries are included.
// This is to enable compilation of the binary when linking with old OpenSSL
// libraries (as on CentOS 7).
//
// The OpenSSL library available on CentOS 7 is v1.0.0, that version includes
// `libkrb5` in its public API headers (that we include in our communication
// stack). The `libkrb5` library has `#define`s for `TRUE` and `FALSE`. Those
// defines clash with Antlr's usage of `TRUE` and `FALSE` as enumeration keys.
// Because of that the definitions of `TRUE` and `FALSE` that are inherited
// from `libkrb5` must be included after the Antlr includes. Hence,
// communication headers must be included after query headers.
#include "communication/bolt/v1/exceptions.hpp"
#include "communication/bolt/v1/session.hpp"
#include "communication/init.hpp"
#include "communication/v2/server.hpp"
#include "communication/v2/session.hpp"
#include "dbms/session_context_handler.hpp"
#include "glue/communication.hpp"

#include "auth/auth.hpp"
#include "glue/auth.hpp"

constexpr const char *kMgUser = "MEMGRAPH_USER";
constexpr const char *kMgPassword = "MEMGRAPH_PASSWORD";
constexpr const char *kMgPassfile = "MEMGRAPH_PASSFILE";

// Short help flag.
// NOLINTNEXTLINE(cppcoreguidelines-avoid-non-const-global-variables)
DEFINE_HIDDEN_bool(h, false, "Print usage and exit.");

// Bolt server flags.
DEFINE_string(bolt_address, "0.0.0.0", "IP address on which the Bolt server should listen.");
// NOLINTNEXTLINE(cppcoreguidelines-avoid-non-const-global-variables)
DEFINE_string(monitoring_address, "0.0.0.0",
              "IP address on which the websocket server for Memgraph monitoring should listen.");
// NOLINTNEXTLINE(cppcoreguidelines-avoid-non-const-global-variables)
DEFINE_string(metrics_address, "0.0.0.0",
              "IP address on which the Memgraph server for exposing metrics should listen.");
DEFINE_VALIDATED_int32(bolt_port, 7687, "Port on which the Bolt server should listen.",
                       FLAG_IN_RANGE(0, std::numeric_limits<uint16_t>::max()));
// NOLINTNEXTLINE(cppcoreguidelines-avoid-non-const-global-variables)
DEFINE_VALIDATED_int32(monitoring_port, 7444,
                       "Port on which the websocket server for Memgraph monitoring should listen.",
                       FLAG_IN_RANGE(0, std::numeric_limits<uint16_t>::max()));
// NOLINTNEXTLINE(cppcoreguidelines-avoid-non-const-global-variables)
DEFINE_VALIDATED_int32(metrics_port, 9091, "Port on which the Memgraph server for exposing metrics should listen.",
                       FLAG_IN_RANGE(0, std::numeric_limits<uint16_t>::max()));
// NOLINTNEXTLINE(cppcoreguidelines-avoid-non-const-global-variables)
DEFINE_VALIDATED_int32(bolt_num_workers, std::max(std::thread::hardware_concurrency(), 1U),
                       "Number of workers used by the Bolt server. By default, this will be the "
                       "number of processing units available on the machine.",
                       FLAG_IN_RANGE(1, INT32_MAX));
// NOLINTNEXTLINE(cppcoreguidelines-avoid-non-const-global-variables)
DEFINE_VALIDATED_int32(bolt_session_inactivity_timeout, 1800,
                       "Time in seconds after which inactive Bolt sessions will be "
                       "closed.",
                       FLAG_IN_RANGE(1, INT32_MAX));
// NOLINTNEXTLINE(cppcoreguidelines-avoid-non-const-global-variables)
DEFINE_string(bolt_cert_file, "", "Certificate file which should be used for the Bolt server.");
// NOLINTNEXTLINE(cppcoreguidelines-avoid-non-const-global-variables)
DEFINE_string(bolt_key_file, "", "Key file which should be used for the Bolt server.");
// NOLINTNEXTLINE(cppcoreguidelines-avoid-non-const-global-variables)
DEFINE_string(bolt_server_name_for_init, "",
              "Server name which the database should send to the client in the "
              "Bolt INIT message.");
// NOLINTNEXTLINE(cppcoreguidelines-avoid-non-const-global-variables)
DEFINE_string(init_file, "",
              "Path to cypherl file that is used for configuring users and database schema before server starts.");
// NOLINTNEXTLINE(cppcoreguidelines-avoid-non-const-global-variables)
DEFINE_string(init_data_file, "", "Path to cypherl file that is used for creating data after server starts.");

// General purpose flags.
// NOTE: The `data_directory` flag must be the same here and in
// `mg_import_csv`. If you change it, make sure to change it there as well.
// NOLINTNEXTLINE(cppcoreguidelines-avoid-non-const-global-variables)
DEFINE_string(data_directory, "mg_data", "Path to directory in which to save all permanent data.");
// NOLINTNEXTLINE(cppcoreguidelines-avoid-non-const-global-variables)
DEFINE_uint64(memory_warning_threshold, 1024,
              "Memory warning threshold, in MB. If Memgraph detects there is "
              "less available RAM it will log a warning. Set to 0 to "
              "disable.");

// NOLINTNEXTLINE(cppcoreguidelines-avoid-non-const-global-variables)
DEFINE_bool(allow_load_csv, true, "Controls whether LOAD CSV clause is allowed in queries.");

// Storage flags.
// NOLINTNEXTLINE(cppcoreguidelines-avoid-non-const-global-variables)
DEFINE_VALIDATED_uint64(storage_gc_cycle_sec, 30, "Storage garbage collector interval (in seconds).",
                        FLAG_IN_RANGE(1, 24 * 3600));
// NOTE: The `storage_properties_on_edges` flag must be the same here and in
// `mg_import_csv`. If you change it, make sure to change it there as well.
// NOLINTNEXTLINE(cppcoreguidelines-avoid-non-const-global-variables)
DEFINE_bool(storage_properties_on_edges, false, "Controls whether edges have properties.");
// NOLINTNEXTLINE(cppcoreguidelines-avoid-non-const-global-variables)
DEFINE_bool(storage_recover_on_startup, false, "Controls whether the storage recovers persisted data on startup.");
// NOLINTNEXTLINE(cppcoreguidelines-avoid-non-const-global-variables)
DEFINE_VALIDATED_uint64(storage_snapshot_interval_sec, 0,
                        "Storage snapshot creation interval (in seconds). Set "
                        "to 0 to disable periodic snapshot creation.",
                        FLAG_IN_RANGE(0, 7 * 24 * 3600));
// NOLINTNEXTLINE(cppcoreguidelines-avoid-non-const-global-variables)
DEFINE_bool(storage_wal_enabled, false,
            "Controls whether the storage uses write-ahead-logging. To enable "
            "WAL periodic snapshots must be enabled.");
// NOLINTNEXTLINE(cppcoreguidelines-avoid-non-const-global-variables)
DEFINE_VALIDATED_uint64(storage_snapshot_retention_count, 3, "The number of snapshots that should always be kept.",
                        FLAG_IN_RANGE(1, 1000000));
// NOLINTNEXTLINE(cppcoreguidelines-avoid-non-const-global-variables)
DEFINE_VALIDATED_uint64(storage_wal_file_size_kib, memgraph::storage::Config::Durability().wal_file_size_kibibytes,
                        "Minimum file size of each WAL file.",
                        FLAG_IN_RANGE(1, static_cast<unsigned long>(1000) * 1024));
// NOLINTNEXTLINE(cppcoreguidelines-avoid-non-const-global-variables)
DEFINE_VALIDATED_uint64(storage_wal_file_flush_every_n_tx,
                        memgraph::storage::Config::Durability().wal_file_flush_every_n_tx,
                        "Issue a 'fsync' call after this amount of transactions are written to the "
                        "WAL file. Set to 1 for fully synchronous operation.",
                        FLAG_IN_RANGE(1, 1000000));
// NOLINTNEXTLINE(cppcoreguidelines-avoid-non-const-global-variables)
DEFINE_bool(storage_snapshot_on_exit, false, "Controls whether the storage creates another snapshot on exit.");

// NOLINTNEXTLINE(cppcoreguidelines-avoid-non-const-global-variables)
DEFINE_uint64(storage_items_per_batch, memgraph::storage::Config::Durability().items_per_batch,
              "The number of edges and vertices stored in a batch in a snapshot file.");

// NOLINTNEXTLINE(cppcoreguidelines-avoid-non-const-global-variables)
DEFINE_bool(storage_parallel_index_recovery, false,
            "Controls whether the index creation can be done in a multithreaded fashion.");

// NOLINTNEXTLINE(cppcoreguidelines-avoid-non-const-global-variables)
DEFINE_uint64(storage_recovery_thread_count,
              std::max(static_cast<uint64_t>(std::thread::hardware_concurrency()),
                       memgraph::storage::Config::Durability().recovery_thread_count),
              "The number of threads used to recover persisted data from disk.");

// NOLINTNEXTLINE(cppcoreguidelines-avoid-non-const-global-variables)
DEFINE_bool(telemetry_enabled, false,
            "Set to true to enable telemetry. We collect information about the "
            "running system (CPU and memory information) and information about "
            "the database runtime (vertex and edge counts and resource usage) "
            "to allow for easier improvement of the product.");

// Multi-tenant flags
#ifdef MG_ENTERPRISE
// NOLINTNEXTLINE(cppcoreguidelines-avoid-non-const-global-variables)
DEFINE_HIDDEN_bool(tenant_recover_on_startup, false,
                   "Controls whether the previous tenants get created on startup."
                   "Note: storage configuration dictates whether individual tenants recover their data (see "
                   "--storage-recover-on-startup).");
#endif

// Streams flags
// NOLINTNEXTLINE (cppcoreguidelines-avoid-non-const-global-variables)
DEFINE_uint32(
    stream_transaction_conflict_retries, 30,
    "Number of times to retry when a stream transformation fails to commit because of conflicting transactions");
// NOLINTNEXTLINE (cppcoreguidelines-avoid-non-const-global-variables)
DEFINE_uint32(
    stream_transaction_retry_interval, 500,
    "Retry interval in milliseconds when a stream transformation fails to commit because of conflicting transactions");
// NOLINTNEXTLINE (cppcoreguidelines-avoid-non-const-global-variables)
DEFINE_string(kafka_bootstrap_servers, "",
              "List of default Kafka brokers as a comma separated list of broker host or host:port.");

// NOLINTNEXTLINE (cppcoreguidelines-avoid-non-const-global-variables)
DEFINE_string(pulsar_service_url, "", "Default URL used while connecting to Pulsar brokers.");

// Audit logging flags.
#ifdef MG_ENTERPRISE
// NOLINTNEXTLINE(cppcoreguidelines-avoid-non-const-global-variables)
DEFINE_bool(audit_enabled, false, "Set to true to enable audit logging.");
// NOLINTNEXTLINE(cppcoreguidelines-avoid-non-const-global-variables)
DEFINE_VALIDATED_int32(audit_buffer_size, memgraph::audit::kBufferSizeDefault,
                       "Maximum number of items in the audit log buffer.", FLAG_IN_RANGE(1, INT32_MAX));
// NOLINTNEXTLINE(cppcoreguidelines-avoid-non-const-global-variables)
DEFINE_VALIDATED_int32(audit_buffer_flush_interval_ms, memgraph::audit::kBufferFlushIntervalMillisDefault,
                       "Interval (in milliseconds) used for flushing the audit log buffer.",
                       FLAG_IN_RANGE(10, INT32_MAX));
#endif

// Query flags.

// NOLINTNEXTLINE(cppcoreguidelines-avoid-non-const-global-variables)
DEFINE_double(query_execution_timeout_sec, 600,
              "Maximum allowed query execution time. Queries exceeding this "
              "limit will be aborted. Value of 0 means no limit.");

// NOLINTNEXTLINE(cppcoreguidelines-avoid-non-const-global-variables)
DEFINE_uint64(replication_replica_check_frequency_sec, 1,
              "The time duration between two replica checks/pings. If < 1, replicas will NOT be checked at all. NOTE: "
              "The MAIN instance allocates a new thread for each REPLICA.");

// NOLINTNEXTLINE (cppcoreguidelines-avoid-non-const-global-variables)
DEFINE_uint64(
    memory_limit, 0,
    "Total memory limit in MiB. Set to 0 to use the default values which are 100\% of the phyisical memory if the swap "
    "is enabled and 90\% of the physical memory otherwise.");

namespace {
using namespace std::literals;
inline constexpr std::array isolation_level_mappings{
    std::pair{"SNAPSHOT_ISOLATION"sv, memgraph::storage::IsolationLevel::SNAPSHOT_ISOLATION},
    std::pair{"READ_COMMITTED"sv, memgraph::storage::IsolationLevel::READ_COMMITTED},
    std::pair{"READ_UNCOMMITTED"sv, memgraph::storage::IsolationLevel::READ_UNCOMMITTED}};

const std::string isolation_level_help_string =
    fmt::format("Default isolation level used for the transactions. Allowed values: {}",
                memgraph::utils::GetAllowedEnumValuesString(isolation_level_mappings));
}  // namespace

// NOLINTNEXTLINE (cppcoreguidelines-avoid-non-const-global-variables)
DEFINE_VALIDATED_string(isolation_level, "SNAPSHOT_ISOLATION", isolation_level_help_string.c_str(), {
  if (const auto result = memgraph::utils::IsValidEnumValueString(value, isolation_level_mappings); result.HasError()) {
    const auto error = result.GetError();
    switch (error) {
      case memgraph::utils::ValidationError::EmptyValue: {
        std::cout << "Isolation level cannot be empty." << std::endl;
        break;
      }
      case memgraph::utils::ValidationError::InvalidValue: {
        std::cout << "Invalid value for isolation level. Allowed values: "
                  << memgraph::utils::GetAllowedEnumValuesString(isolation_level_mappings) << std::endl;
        break;
      }
    }
    return false;
  }

  return true;
});

namespace {
memgraph::storage::IsolationLevel ParseIsolationLevel() {
  const auto isolation_level =
      memgraph::utils::StringToEnum<memgraph::storage::IsolationLevel>(FLAGS_isolation_level, isolation_level_mappings);
  MG_ASSERT(isolation_level, "Invalid isolation level");
  return *isolation_level;
}

int64_t GetMemoryLimit() {
  if (FLAGS_memory_limit == 0) {
    auto maybe_total_memory = memgraph::utils::sysinfo::TotalMemory();
    MG_ASSERT(maybe_total_memory, "Failed to fetch the total physical memory");
    const auto maybe_swap_memory = memgraph::utils::sysinfo::SwapTotalMemory();
    MG_ASSERT(maybe_swap_memory, "Failed to fetch the total swap memory");

    if (*maybe_swap_memory == 0) {
      // take only 90% of the total memory
      *maybe_total_memory *= 9;
      *maybe_total_memory /= 10;
    }
    return *maybe_total_memory * 1024;
  }

  // We parse the memory as MiB every time
  return FLAGS_memory_limit * 1024 * 1024;
}
}  // namespace

namespace {
std::vector<std::filesystem::path> query_modules_directories;
}  // namespace
DEFINE_VALIDATED_string(query_modules_directory, "",
                        "Directory where modules with custom query procedures are stored. "
                        "NOTE: Multiple comma-separated directories can be defined.",
                        {
                          query_modules_directories.clear();
                          if (value.empty()) return true;
                          const auto directories = memgraph::utils::Split(value, ",");
                          for (const auto &dir : directories) {
                            if (!memgraph::utils::DirExists(dir)) {
                              std::cout << "Expected --" << flagname << " to point to directories." << std::endl;
                              std::cout << dir << " is not a directory." << std::endl;
                              return false;
                            }
                          }
                          query_modules_directories.reserve(directories.size());
                          std::transform(directories.begin(), directories.end(),
                                         std::back_inserter(query_modules_directories),
                                         [](const auto &dir) { return dir; });
                          return true;
                        });

// Logging flags
// NOLINTNEXTLINE(cppcoreguidelines-avoid-non-const-global-variables)
DEFINE_HIDDEN_bool(also_log_to_stderr, false, "Log messages go to stderr in addition to logfiles");
DEFINE_string(log_file, "", "Path to where the log should be stored.");

namespace {
inline constexpr std::array log_level_mappings{
    std::pair{"TRACE"sv, spdlog::level::trace}, std::pair{"DEBUG"sv, spdlog::level::debug},
    std::pair{"INFO"sv, spdlog::level::info},   std::pair{"WARNING"sv, spdlog::level::warn},
    std::pair{"ERROR"sv, spdlog::level::err},   std::pair{"CRITICAL"sv, spdlog::level::critical}};

const std::string log_level_help_string = fmt::format("Minimum log level. Allowed values: {}",
                                                      memgraph::utils::GetAllowedEnumValuesString(log_level_mappings));
}  // namespace

DEFINE_VALIDATED_string(log_level, "WARNING", log_level_help_string.c_str(), {
  if (const auto result = memgraph::utils::IsValidEnumValueString(value, log_level_mappings); result.HasError()) {
    const auto error = result.GetError();
    switch (error) {
      case memgraph::utils::ValidationError::EmptyValue: {
        std::cout << "Log level cannot be empty." << std::endl;
        break;
      }
      case memgraph::utils::ValidationError::InvalidValue: {
        std::cout << "Invalid value for log level. Allowed values: "
                  << memgraph::utils::GetAllowedEnumValuesString(log_level_mappings) << std::endl;
        break;
      }
    }
    return false;
  }

  return true;
});

namespace {
spdlog::level::level_enum ParseLogLevel() {
  const auto log_level = memgraph::utils::StringToEnum<spdlog::level::level_enum>(FLAGS_log_level, log_level_mappings);
  MG_ASSERT(log_level, "Invalid log level");
  return *log_level;
}

// 5 weeks * 7 days
inline constexpr auto log_retention_count = 35;
void CreateLoggerFromSink(const auto &sinks, const auto log_level) {
  auto logger = std::make_shared<spdlog::logger>("memgraph_log", sinks.begin(), sinks.end());
  logger->set_level(log_level);
  logger->flush_on(spdlog::level::trace);
  spdlog::set_default_logger(std::move(logger));
}

void InitializeLogger() {
  std::vector<spdlog::sink_ptr> sinks;

  if (FLAGS_also_log_to_stderr) {
    sinks.emplace_back(std::make_shared<spdlog::sinks::stderr_color_sink_mt>());
  }

  if (!FLAGS_log_file.empty()) {
    // get local time
    time_t current_time{0};
    struct tm *local_time{nullptr};

    time(&current_time);
    local_time = localtime(&current_time);

    sinks.emplace_back(std::make_shared<spdlog::sinks::daily_file_sink_mt>(
        FLAGS_log_file, local_time->tm_hour, local_time->tm_min, false, log_retention_count));
  }
  CreateLoggerFromSink(sinks, ParseLogLevel());
}

void AddLoggerSink(spdlog::sink_ptr new_sink) {
  auto default_logger = spdlog::default_logger();
  auto sinks = default_logger->sinks();
  sinks.push_back(new_sink);
  CreateLoggerFromSink(sinks, default_logger->level());
}

}  // namespace

// NOLINTNEXTLINE(cppcoreguidelines-avoid-non-const-global-variables)
DEFINE_HIDDEN_string(license_key, "", "License key for Memgraph Enterprise.");
// NOLINTNEXTLINE(cppcoreguidelines-avoid-non-const-global-variables)
DEFINE_HIDDEN_string(organization_name, "", "Organization name.");

// NOLINTNEXTLINE(cppcoreguidelines-avoid-non-const-global-variables)
DEFINE_string(auth_user_or_role_name_regex, memgraph::glue::kDefaultUserRoleRegex.data(),
              "Set to the regular expression that each user or role name must fulfill.");

void InitFromCypherlFile(memgraph::query::InterpreterContext &ctx, std::string cypherl_file_path,
                         memgraph::audit::Log *audit_log = nullptr) {
  memgraph::query::Interpreter interpreter(&ctx);
  std::ifstream file(cypherl_file_path);

<<<<<<< HEAD
#ifdef MG_ENTERPRISE
        if (memgraph::license::global_license_checker.IsEnterpriseValidFast()) {
          // TODO: Support all DBs
          audit_log->Record("", "", line, {}, memgraph::dbms::kDefaultDB);
        }
#endif
=======
  if (!file.is_open()) {
    spdlog::trace("Could not find init file {}", cypherl_file_path);
    return;
  }

  std::string line;
  while (std::getline(file, line)) {
    if (!line.empty()) {
      auto results = interpreter.Prepare(line, {}, {});
      memgraph::query::DiscardValueResultStream stream;
      interpreter.Pull(&stream, {}, results.qid);

      if (audit_log) {
        audit_log->Record("", "", line, {});
>>>>>>> e73eac77
      }
    }
  }

  file.close();
}

namespace memgraph::metrics {
extern const Event ActiveBoltSessions;
}  // namespace memgraph::metrics

class SessionHL final {
 public:
  SessionHL(memgraph::dbms::SessionContext session_context, const memgraph::communication::v2::ServerEndpoint &endpoint)
      : session_context_(session_context),
        db_(session_context_.db.get()),
        interpreter_context_(session_context_.interpreter_context.get()),
        interpreter_(session_context_.interpreter_context.get()),
        auth_(session_context_.auth),
#ifdef MG_ENTERPRISE
        audit_log_(session_context_.audit_log),
#endif
        endpoint_(endpoint),
        run_id_(session_context_.run_id) {
    memgraph::metrics::IncrementCounter(memgraph::metrics::ActiveBoltSessions);
    interpreter_context_->interpreters.WithLock([this](auto &interpreters) { interpreters.insert(&interpreter_); });
  }

  ~SessionHL() {
    memgraph::metrics::DecrementCounter(memgraph::metrics::ActiveBoltSessions);
    interpreter_context_->interpreters.WithLock([this](auto &interpreters) { interpreters.erase(&interpreter_); });
  }

  SessionHL(const SessionHL &) = delete;
  SessionHL &operator=(const SessionHL &) = delete;
  SessionHL(SessionHL &&) = delete;
  SessionHL &operator=(SessionHL &&) = delete;

  using TEncoder = memgraph::communication::bolt::Encoder<
      memgraph::communication::bolt::ChunkedEncoderBuffer<memgraph::communication::v2::OutputStream>>;

  void BeginTransaction(const std::map<std::string, memgraph::communication::bolt::Value> &metadata) {
    std::map<std::string, memgraph::storage::PropertyValue> metadata_pv;
    for (const auto &[key, bolt_value] : metadata) {
      metadata_pv.emplace(key, memgraph::glue::ToPropertyValue(bolt_value));
    }
    interpreter_.BeginTransaction(metadata_pv);
  }

  void CommitTransaction() { interpreter_.CommitTransaction(); }

  void RollbackTransaction() { interpreter_.RollbackTransaction(); }

  std::pair<std::vector<std::string>, std::optional<int>> Interpret(
      const std::string &query, const std::map<std::string, memgraph::communication::bolt::Value> &params,
      const std::map<std::string, memgraph::communication::bolt::Value> &metadata, const std::string &session_uuid) {
    std::map<std::string, memgraph::storage::PropertyValue> params_pv;
    std::map<std::string, memgraph::storage::PropertyValue> metadata_pv;
    for (const auto &[key, bolt_param] : params) {
      params_pv.emplace(key, memgraph::glue::ToPropertyValue(bolt_param));
    }
    for (const auto &[key, bolt_md] : metadata) {
      metadata_pv.emplace(key, memgraph::glue::ToPropertyValue(bolt_md));
    }
    const std::string *username{nullptr};
    if (user_) {
      username = &user_->username();
    }
#ifdef MG_ENTERPRISE
    if (memgraph::license::global_license_checker.IsEnterpriseValidFast()) {
      audit_log_->Record(endpoint_.address().to_string(), user_ ? *username : "", query,
                         memgraph::storage::PropertyValue(params_pv), db_->id());
    }
#endif
    try {
      auto result = interpreter_.Prepare(query, params_pv, username, metadata_pv, session_uuid);
      if (user_ && !memgraph::glue::AuthChecker::IsUserAuthorized(*user_, result.privileges)) {
        interpreter_.Abort();
        throw memgraph::communication::bolt::ClientError(
            "You are not authorized to execute this query! Please contact "
            "your database administrator.");
      }
      return {result.headers, result.qid};

    } catch (const memgraph::query::QueryException &e) {
      // Wrap QueryException into ClientError, because we want to allow the
      // client to fix their query.
      throw memgraph::communication::bolt::ClientError(e.what());
    } catch (const memgraph::query::ReplicationException &e) {
      throw memgraph::communication::bolt::ClientError(e.what());
    }
  }

  std::map<std::string, memgraph::communication::bolt::Value> Pull(TEncoder *encoder, std::optional<int> n,
                                                                   std::optional<int> qid) {
    TypedValueResultStream stream(encoder, db_);
    return PullResults(stream, n, qid);
  }

  std::map<std::string, memgraph::communication::bolt::Value> Discard(std::optional<int> n, std::optional<int> qid) {
    memgraph::query::DiscardValueResultStream stream;
    return PullResults(stream, n, qid);
  }

  void Abort() { interpreter_.Abort(); }

  // Called during Init
  // TODO: Handle multi-db once the user cen set which DB to use at login (also a todo)
  bool Authenticate(const std::string &username, const std::string &password) {
    auto locked_auth = auth_->Lock();
    if (!locked_auth->HasUsers()) {
      return true;
    }
    user_ = locked_auth->Authenticate(username, password);
    return user_.has_value();
  }

  static std::optional<std::string> GetServerNameForInit() {
    if (FLAGS_bolt_server_name_for_init.empty()) return std::nullopt;
    return FLAGS_bolt_server_name_for_init;
  }

 private:
  template <typename TStream>
  std::map<std::string, memgraph::communication::bolt::Value> PullResults(TStream &stream, std::optional<int> n,
                                                                          std::optional<int> qid) {
    try {
      const auto &summary = interpreter_.Pull(&stream, n, qid);
      std::map<std::string, memgraph::communication::bolt::Value> decoded_summary;
      for (const auto &kv : summary) {
        auto maybe_value = memgraph::glue::ToBoltValue(kv.second, *db_, memgraph::storage::View::NEW);
        if (maybe_value.HasError()) {
          switch (maybe_value.GetError()) {
            case memgraph::storage::Error::DELETED_OBJECT:
            case memgraph::storage::Error::SERIALIZATION_ERROR:
            case memgraph::storage::Error::VERTEX_HAS_EDGES:
            case memgraph::storage::Error::PROPERTIES_DISABLED:
            case memgraph::storage::Error::NONEXISTENT_OBJECT:
              throw memgraph::communication::bolt::ClientError("Unexpected storage error when streaming summary.");
          }
        }
        decoded_summary.emplace(kv.first, std::move(*maybe_value));
      }
      // Add this memgraph instance run_id, received from telemetry
      // This is sent with every query, instead of only on bolt init inside
      // communication/bolt/v1/states/init.hpp because neo4jdriver does not
      // read the init message.
      if (auto run_id = run_id_; run_id) {
        decoded_summary.emplace("run_id", *run_id);
      }

      return decoded_summary;
    } catch (const memgraph::query::QueryException &e) {
      // Wrap QueryException into ClientError, because we want to allow the
      // client to fix their query.
      throw memgraph::communication::bolt::ClientError(e.what());
    }
  }

  /// Wrapper around TEncoder which converts TypedValue to Value
  /// before forwarding the calls to original TEncoder.
  class TypedValueResultStream {
   public:
    TypedValueResultStream(TEncoder *encoder, const memgraph::storage::Storage *db) : encoder_(encoder), db_(db) {}

    void Result(const std::vector<memgraph::query::TypedValue> &values) {
      std::vector<memgraph::communication::bolt::Value> decoded_values;
      decoded_values.reserve(values.size());
      for (const auto &v : values) {
        auto maybe_value = memgraph::glue::ToBoltValue(v, *db_, memgraph::storage::View::NEW);
        if (maybe_value.HasError()) {
          switch (maybe_value.GetError()) {
            case memgraph::storage::Error::DELETED_OBJECT:
              throw memgraph::communication::bolt::ClientError("Returning a deleted object as a result.");
            case memgraph::storage::Error::NONEXISTENT_OBJECT:
              throw memgraph::communication::bolt::ClientError("Returning a nonexistent object as a result.");
            case memgraph::storage::Error::VERTEX_HAS_EDGES:
            case memgraph::storage::Error::SERIALIZATION_ERROR:
            case memgraph::storage::Error::PROPERTIES_DISABLED:
              throw memgraph::communication::bolt::ClientError("Unexpected storage error when streaming results.");
          }
        }
        decoded_values.emplace_back(std::move(*maybe_value));
      }
      encoder_->MessageRecord(decoded_values);
    }

   private:
    TEncoder *encoder_;
    // NOTE: Needed only for ToBoltValue conversions
    const memgraph::storage::Storage *db_;
  };

  memgraph::dbms::SessionContext session_context_;  //!< session context (must copy)
  // NOTE: Needed only for ToBoltValue conversions
  const memgraph::storage::Storage *db_;
  memgraph::query::InterpreterContext *interpreter_context_;
  memgraph::query::Interpreter interpreter_;
  memgraph::utils::Synchronized<memgraph::auth::Auth, memgraph::utils::WritePrioritizedRWLock> *auth_;
  std::optional<memgraph::auth::User> user_;
#ifdef MG_ENTERPRISE
  memgraph::audit::Log *audit_log_;
#endif
  memgraph::communication::v2::ServerEndpoint endpoint_;
  // NOTE: run_id should be const but that complicates code a lot.
  std::optional<std::string> run_id_;
};

using SessionT = memgraph::communication::bolt::Session<memgraph::communication::v2::InputStream,
                                                        memgraph::communication::v2::OutputStream, SessionHL>;
#ifdef MG_ENTERPRISE
using ServerT = memgraph::communication::v2::Server<SessionT, memgraph::dbms::SessionContextHandler>;
#else
using ServerT = memgraph::communication::v2::Server<SessionT, memgraph::dbms::SessionContext>;
#endif
using MonitoringServerT =
    memgraph::communication::http::Server<memgraph::http::MetricsRequestHandler<memgraph::dbms::SessionContext>,
                                          memgraph::dbms::SessionContext>;
using memgraph::communication::ServerContext;

// Needed to correctly handle memgraph destruction from a signal handler.
// Without having some sort of a flag, it is possible that a signal is handled
// when we are exiting main, inside destructors of database::GraphDb and
// similar. The signal handler may then initiate another shutdown on memgraph
// which is in half destructed state, causing invalid memory access and crash.
volatile sig_atomic_t is_shutting_down = 0;

void InitSignalHandlers(const std::function<void()> &shutdown_fun) {
  // Prevent handling shutdown inside a shutdown. For example, SIGINT handler
  // being interrupted by SIGTERM before is_shutting_down is set, thus causing
  // double shutdown.
  sigset_t block_shutdown_signals;
  sigemptyset(&block_shutdown_signals);
  sigaddset(&block_shutdown_signals, SIGTERM);
  sigaddset(&block_shutdown_signals, SIGINT);

  // Wrap the shutdown function in a safe way to prevent recursive shutdown.
  auto shutdown = [shutdown_fun]() {
    if (is_shutting_down) return;
    is_shutting_down = 1;
    shutdown_fun();
  };

  MG_ASSERT(memgraph::utils::SignalHandler::RegisterHandler(memgraph::utils::Signal::Terminate, shutdown,
                                                            block_shutdown_signals),
            "Unable to register SIGTERM handler!");
  MG_ASSERT(memgraph::utils::SignalHandler::RegisterHandler(memgraph::utils::Signal::Interupt, shutdown,
                                                            block_shutdown_signals),
            "Unable to register SIGINT handler!");
}

int main(int argc, char **argv) {
  google::SetUsageMessage("Memgraph database server");
  gflags::SetVersionString(version_string);

  // Load config before parsing arguments, so that flags from the command line
  // overwrite the config.
  LoadConfig("memgraph");
  gflags::ParseCommandLineFlags(&argc, &argv, true);

  if (FLAGS_h) {
    gflags::ShowUsageWithFlags(argv[0]);
    exit(1);
  }

  InitializeLogger();

  // Unhandled exception handler init.
  std::set_terminate(&memgraph::utils::TerminateHandler);

  // Initialize Python
  auto *program_name = Py_DecodeLocale(argv[0], nullptr);
  MG_ASSERT(program_name);
  // Set program name, so Python can find its way to runtime libraries relative
  // to executable.
  Py_SetProgramName(program_name);
  PyImport_AppendInittab("_mgp", &memgraph::query::procedure::PyInitMgpModule);
  Py_InitializeEx(0 /* = initsigs */);
  PyEval_InitThreads();
  Py_BEGIN_ALLOW_THREADS;

  // Add our Python modules to sys.path
  try {
    auto exe_path = memgraph::utils::GetExecutablePath();
    auto py_support_dir = exe_path.parent_path() / "python_support";
    if (std::filesystem::is_directory(py_support_dir)) {
      auto gil = memgraph::py::EnsureGIL();
      auto maybe_exc = memgraph::py::AppendToSysPath(py_support_dir.c_str());
      if (maybe_exc) {
        spdlog::error(memgraph::utils::MessageWithLink("Unable to load support for embedded Python: {}.", *maybe_exc,
                                                       "https://memgr.ph/python"));
      } else {
        // Change how we load dynamic libraries on Python by using RTLD_NOW and
        // RTLD_DEEPBIND flags. This solves an issue with using the wrong version of
        // libstd.
        auto gil = memgraph::py::EnsureGIL();
        // NOLINTNEXTLINE(hicpp-signed-bitwise)
        auto *flag = PyLong_FromLong(RTLD_NOW | RTLD_DEEPBIND);
        auto *setdl = PySys_GetObject("setdlopenflags");
        MG_ASSERT(setdl);
        auto *arg = PyTuple_New(1);
        MG_ASSERT(arg);
        MG_ASSERT(PyTuple_SetItem(arg, 0, flag) == 0);
        PyObject_CallObject(setdl, arg);
        Py_DECREF(flag);
        Py_DECREF(setdl);
        Py_DECREF(arg);
      }
    } else {
      spdlog::error(
          memgraph::utils::MessageWithLink("Unable to load support for embedded Python: missing directory {}.",
                                           py_support_dir, "https://memgr.ph/python"));
    }
  } catch (const std::filesystem::filesystem_error &e) {
    spdlog::error(memgraph::utils::MessageWithLink("Unable to load support for embedded Python: {}.", e.what(),
                                                   "https://memgr.ph/python"));
  }

  // Initialize the communication library.
  memgraph::communication::SSLInit sslInit;

  // Initialize the requests library.
  memgraph::requests::Init();

  // Start memory warning logger.
  memgraph::utils::Scheduler mem_log_scheduler;
  if (FLAGS_memory_warning_threshold > 0) {
    auto free_ram = memgraph::utils::sysinfo::AvailableMemory();
    if (free_ram) {
      mem_log_scheduler.Run("Memory warning", std::chrono::seconds(3), [] {
        auto free_ram = memgraph::utils::sysinfo::AvailableMemory();
        if (free_ram && *free_ram / 1024 < FLAGS_memory_warning_threshold)
          spdlog::warn(memgraph::utils::MessageWithLink("Running out of available RAM, only {} MB left.",
                                                        *free_ram / 1024, "https://memgr.ph/ram"));
      });
    } else {
      // Kernel version for the `MemAvailable` value is from: man procfs
      spdlog::warn(
          "You have an older kernel version (<3.14) or the /proc "
          "filesystem isn't available so remaining memory warnings "
          "won't be available.");
    }
  }

  std::cout << "You are running Memgraph v" << gflags::VersionString() << std::endl;
  std::cout << "To get started with Memgraph, visit https://memgr.ph/start" << std::endl;

  auto data_directory = std::filesystem::path(FLAGS_data_directory);

  const auto memory_limit = GetMemoryLimit();
  // NOLINTNEXTLINE(bugprone-narrowing-conversions,cppcoreguidelines-narrowing-conversions)
  spdlog::info("Memory limit in config is set to {}", memgraph::utils::GetReadableSize(memory_limit));
  memgraph::utils::total_memory_tracker.SetMaximumHardLimit(memory_limit);
  memgraph::utils::total_memory_tracker.SetHardLimit(memory_limit);

  memgraph::utils::global_settings.Initialize(data_directory / "settings");
  memgraph::utils::OnScopeExit settings_finalizer([&] { memgraph::utils::global_settings.Finalize(); });

  // register all runtime settings
  memgraph::license::RegisterLicenseSettings(memgraph::license::global_license_checker,
                                             memgraph::utils::global_settings);

  memgraph::license::global_license_checker.CheckEnvLicense();
  if (!FLAGS_organization_name.empty() && !FLAGS_license_key.empty()) {
    memgraph::license::global_license_checker.SetLicenseInfoOverride(FLAGS_license_key, FLAGS_organization_name);
  }

  memgraph::license::global_license_checker.StartBackgroundLicenseChecker(memgraph::utils::global_settings);

  // All enterprise features should be constructed before the main database
  // storage. This will cause them to be destructed *after* the main database
  // storage. That way any errors that happen during enterprise features
  // destruction won't have an impact on the storage engine.
  // Example: When the main storage is destructed it makes a snapshot. When
  // audit logging is destructed it syncs all pending data to disk and that can
  // fail. That is why it must be destructed *after* the main database storage
  // to minimise the impact of their failure on the main storage.

  // Begin enterprise features initialization

#ifdef MG_ENTERPRISE
  // Audit log
  memgraph::audit::Log audit_log{data_directory / "audit", FLAGS_audit_buffer_size,
                                 FLAGS_audit_buffer_flush_interval_ms};
  // Start the log if enabled.
  if (FLAGS_audit_enabled) {
    audit_log.Start();
  }
  // Setup SIGUSR2 to be used for reopening audit log files, when e.g. logrotate
  // rotates our audit logs.
  MG_ASSERT(memgraph::utils::SignalHandler::RegisterHandler(memgraph::utils::Signal::User2,
                                                            [&audit_log]() { audit_log.ReopenLog(); }),
            "Unable to register SIGUSR2 handler!");

  // End enterprise features initialization
#endif

  // Main storage and execution engines initialization
  memgraph::storage::Config db_config{
      .gc = {.type = memgraph::storage::Config::Gc::Type::PERIODIC,
             .interval = std::chrono::seconds(FLAGS_storage_gc_cycle_sec)},
      .items = {.properties_on_edges = FLAGS_storage_properties_on_edges},
      .durability = {.storage_directory = FLAGS_data_directory,
                     .recover_on_startup = FLAGS_storage_recover_on_startup,
                     .snapshot_retention_count = FLAGS_storage_snapshot_retention_count,
                     .wal_file_size_kibibytes = FLAGS_storage_wal_file_size_kib,
                     .wal_file_flush_every_n_tx = FLAGS_storage_wal_file_flush_every_n_tx,
                     .snapshot_on_exit = FLAGS_storage_snapshot_on_exit,
                     .restore_replication_state_on_startup = true,
                     .items_per_batch = FLAGS_storage_items_per_batch,
                     .recovery_thread_count = FLAGS_storage_recovery_thread_count,
                     .allow_parallel_index_creation = FLAGS_storage_parallel_index_recovery},
      .transaction = {.isolation_level = ParseIsolationLevel()}};
  if (FLAGS_storage_snapshot_interval_sec == 0) {
    if (FLAGS_storage_wal_enabled) {
      LOG_FATAL(
          "In order to use write-ahead-logging you must enable "
          "periodic snapshots by setting the snapshot interval to a "
          "value larger than 0!");
      db_config.durability.snapshot_wal_mode = memgraph::storage::Config::Durability::SnapshotWalMode::DISABLED;
    }
  } else {
    if (FLAGS_storage_wal_enabled) {
      db_config.durability.snapshot_wal_mode =
          memgraph::storage::Config::Durability::SnapshotWalMode::PERIODIC_SNAPSHOT_WITH_WAL;
    } else {
      db_config.durability.snapshot_wal_mode =
          memgraph::storage::Config::Durability::SnapshotWalMode::PERIODIC_SNAPSHOT;
    }
    db_config.durability.snapshot_interval = std::chrono::seconds(FLAGS_storage_snapshot_interval_sec);
  }

  // Default interpreter configuration
  memgraph::query::InterpreterConfig interp_config{
      .query = {.allow_load_csv = FLAGS_allow_load_csv},
      .execution_timeout_sec = FLAGS_query_execution_timeout_sec,
      .replication_replica_check_frequency = std::chrono::seconds(FLAGS_replication_replica_check_frequency_sec),
      .default_kafka_bootstrap_servers = FLAGS_kafka_bootstrap_servers,
      .default_pulsar_service_url = FLAGS_pulsar_service_url,
      .stream_transaction_conflict_retries = FLAGS_stream_transaction_conflict_retries,
      .stream_transaction_retry_interval = std::chrono::milliseconds(FLAGS_stream_transaction_retry_interval)};

#ifdef MG_ENTERPRISE
  // SessionContext handler (multi-tenancy)
  auto &sc_handler = memgraph::dbms::SessionContextHandler::get();
  sc_handler.Init(&audit_log, {db_config, interp_config, FLAGS_auth_user_or_role_name_regex},
                  FLAGS_tenant_recover_on_startup);
  // Just for current support... TODO remove
  auto session_context = sc_handler.Get(memgraph::dbms::kDefaultDB);
#else
  auto session_context = memgraph::dbms::Init(db_config, interp_config, FLAGS_auth_user_or_role_name_regex);
#endif

  auto &db = *session_context.db;
  auto &interpreter_context = *session_context.interpreter_context;
  auto *auth = &session_context.auth_context->auth;
  auto &auth_handler = session_context.auth_context->auth_handler;

  memgraph::query::procedure::gModuleRegistry.SetModulesDirectory(query_modules_directories, FLAGS_data_directory);
  memgraph::query::procedure::gModuleRegistry.UnloadAndLoadModulesFromDirectories();

  if (!FLAGS_init_file.empty()) {
    spdlog::info("Running init file...");
#ifdef MG_ENTERPRISE
    if (memgraph::license::global_license_checker.IsEnterpriseValidFast()) {
      InitFromCypherlFile(interpreter_context, FLAGS_init_file, &audit_log);
    } else {
      InitFromCypherlFile(interpreter_context, FLAGS_init_file);
    }
#else
    InitFromCypherlFile(interpreter_context, FLAGS_init_file);
#endif
  }

  auto *maybe_username = std::getenv(kMgUser);
  auto *maybe_password = std::getenv(kMgPassword);
  auto *maybe_pass_file = std::getenv(kMgPassfile);
  if (maybe_username && maybe_password) {
    auth_handler.CreateUser(maybe_username, maybe_password);
  } else if (maybe_pass_file) {
    const auto [username, password] = LoadUsernameAndPassword(maybe_pass_file);
    if (!username.empty() && !password.empty()) {
      auth_handler.CreateUser(username, password);
    }
  }

  {
    // Triggers can execute query procedures, so we need to reload the modules first and then
    // the triggers
    auto storage_accessor = interpreter_context.db->Access();
    auto dba = memgraph::query::DbAccessor{&storage_accessor};
    interpreter_context.trigger_store.RestoreTriggers(
        &interpreter_context.ast_cache, &dba, interpreter_context.config.query, interpreter_context.auth_checker);
  }

  // As the Stream transformations are using modules, they have to be restored after the query modules are loaded.
  interpreter_context.streams.RestoreStreams();

  ServerContext context;
  std::string service_name = "Bolt";
  if (!FLAGS_bolt_key_file.empty() && !FLAGS_bolt_cert_file.empty()) {
    context = ServerContext(FLAGS_bolt_key_file, FLAGS_bolt_cert_file);
    service_name = "BoltS";
    spdlog::info("Using secure Bolt connection (with SSL)");
  } else {
    spdlog::warn(
        memgraph::utils::MessageWithLink("Using non-secure Bolt connection (without SSL).", "https://memgr.ph/ssl"));
  }
  auto server_endpoint = memgraph::communication::v2::ServerEndpoint{
      boost::asio::ip::address::from_string(FLAGS_bolt_address), static_cast<uint16_t>(FLAGS_bolt_port)};
#ifdef MG_ENTERPRISE
  ServerT server(server_endpoint, &sc_handler, &context, FLAGS_bolt_session_inactivity_timeout, service_name,
                 FLAGS_bolt_num_workers);
#else
  ServerT server(server_endpoint, &session_context, &context, FLAGS_bolt_session_inactivity_timeout, service_name,
                 FLAGS_bolt_num_workers);
#endif

  const auto machine_id = memgraph::utils::GetMachineId();
  const auto run_id = session_context.run_id;  // For current compatibility

  // Setup telemetry
  static constexpr auto telemetry_server{"https://telemetry.memgraph.com/88b5e7e8-746a-11e8-9f85-538a9e9690cc/"};
  std::optional<memgraph::telemetry::Telemetry> telemetry;
  if (FLAGS_telemetry_enabled) {
    telemetry.emplace(telemetry_server, data_directory / "telemetry", run_id, machine_id, std::chrono::minutes(10));
    telemetry->AddCollector("storage", [&db]() -> nlohmann::json {
      auto info = db.GetInfo();
      return {{"vertices", info.vertex_count}, {"edges", info.edge_count}};
    });
    telemetry->AddCollector("event_counters", []() -> nlohmann::json {
      nlohmann::json ret;
      for (size_t i = 0; i < memgraph::metrics::CounterEnd(); ++i) {
        ret[memgraph::metrics::GetCounterName(i)] =
            memgraph::metrics::global_counters[i].load(std::memory_order_relaxed);
      }
      return ret;
    });
    telemetry->AddCollector("query_module_counters", []() -> nlohmann::json {
      return memgraph::query::plan::CallProcedure::GetAndResetCounters();
    });
  }
  memgraph::license::LicenseInfoSender license_info_sender(telemetry_server, run_id, machine_id, memory_limit,
                                                           memgraph::license::global_license_checker.GetLicenseInfo());

  memgraph::communication::websocket::SafeAuth websocket_auth{auth};
  memgraph::communication::websocket::Server websocket_server{
      {FLAGS_monitoring_address, static_cast<uint16_t>(FLAGS_monitoring_port)}, &context, websocket_auth};
  AddLoggerSink(websocket_server.GetLoggingSink());

  MonitoringServerT metrics_server{
      {FLAGS_metrics_address, static_cast<uint16_t>(FLAGS_metrics_port)}, &session_context, &context};

#ifdef MG_ENTERPRISE
  if (memgraph::license::global_license_checker.IsEnterpriseValidFast()) {
    // Handler for regular termination signals
    auto shutdown = [&metrics_server, &websocket_server, &server, &interpreter_context] {
      // Server needs to be shutdown first and then the database. This prevents
      // a race condition when a transaction is accepted during server shutdown.
      server.Shutdown();
      // After the server is notified to stop accepting and processing
      // connections we tell the execution engine to stop processing all pending
      // queries.
      memgraph::query::Shutdown(&interpreter_context);

      websocket_server.Shutdown();
      metrics_server.Shutdown();
    };

    InitSignalHandlers(shutdown);
  } else {
    // Handler for regular termination signals
    auto shutdown = [&websocket_server, &server, &interpreter_context] {
      // Server needs to be shutdown first and then the database. This prevents
      // a race condition when a transaction is accepted during server shutdown.
      server.Shutdown();
      // After the server is notified to stop accepting and processing
      // connections we tell the execution engine to stop processing all pending
      // queries.
      memgraph::query::Shutdown(&interpreter_context);

      websocket_server.Shutdown();
    };

    InitSignalHandlers(shutdown);
  }
#else
  // Handler for regular termination signals
  auto shutdown = [&websocket_server, &server, &interpreter_context] {
    // Server needs to be shutdown first and then the database. This prevents
    // a race condition when a transaction is accepted during server shutdown.
    server.Shutdown();
    // After the server is notified to stop accepting and processing
    // connections we tell the execution engine to stop processing all pending
    // queries.
    memgraph::query::Shutdown(&interpreter_context);

    websocket_server.Shutdown();
  };

  InitSignalHandlers(shutdown);
#endif

  MG_ASSERT(server.Start(), "Couldn't start the Bolt server!");
  websocket_server.Start();

#ifdef MG_ENTERPRISE
  if (memgraph::license::global_license_checker.IsEnterpriseValidFast()) {
    metrics_server.Start();
  }
#endif

  if (!FLAGS_init_data_file.empty()) {
    spdlog::info("Running init data file.");
#ifdef MG_ENTERPRISE
    if (memgraph::license::global_license_checker.IsEnterpriseValidFast()) {
      InitFromCypherlFile(interpreter_context, FLAGS_init_data_file, &audit_log);
    } else {
      InitFromCypherlFile(interpreter_context, FLAGS_init_data_file);
    }
#else
    InitFromCypherlFile(interpreter_context, FLAGS_init_data_file);
#endif
  }

  server.AwaitShutdown();
  websocket_server.AwaitShutdown();
#ifdef MG_ENTERPRISE
  if (memgraph::license::global_license_checker.IsEnterpriseValidFast()) {
    metrics_server.AwaitShutdown();
  }
#endif

  memgraph::query::procedure::gModuleRegistry.UnloadAllModules();

  Py_END_ALLOW_THREADS;
  // Shutdown Python
  Py_Finalize();
  PyMem_RawFree(program_name);

  memgraph::utils::total_memory_tracker.LogPeakMemoryUsage();
  return 0;
}<|MERGE_RESOLUTION|>--- conflicted
+++ resolved
@@ -456,14 +456,6 @@
   memgraph::query::Interpreter interpreter(&ctx);
   std::ifstream file(cypherl_file_path);
 
-<<<<<<< HEAD
-#ifdef MG_ENTERPRISE
-        if (memgraph::license::global_license_checker.IsEnterpriseValidFast()) {
-          // TODO: Support all DBs
-          audit_log->Record("", "", line, {}, memgraph::dbms::kDefaultDB);
-        }
-#endif
-=======
   if (!file.is_open()) {
     spdlog::trace("Could not find init file {}", cypherl_file_path);
     return;
@@ -477,8 +469,7 @@
       interpreter.Pull(&stream, {}, results.qid);
 
       if (audit_log) {
-        audit_log->Record("", "", line, {});
->>>>>>> e73eac77
+        audit_log->Record("", "", line, {}, memgraph::dbms::kDefaultDB);
       }
     }
   }
