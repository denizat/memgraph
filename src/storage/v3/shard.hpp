// Copyright 2023 Memgraph Ltd.
//
// Use of this software is governed by the Business Source License
// included in the file licenses/BSL.txt; by using this file, you agree to be bound by the terms of the Business Source
// License, and you may not use this file except in compliance with the Business Source License.
//
// As of the Change Date specified in that file, in accordance with
// the Business Source License, use of this software will be governed
// by the Apache License, Version 2.0, included in the file
// licenses/APL.txt.

#pragma once

#include <cstdint>
#include <filesystem>
#include <map>
#include <memory>
#include <numeric>
#include <optional>
#include <shared_mutex>
#include <variant>
#include <vector>

#include "coordinator/hybrid_logical_clock.hpp"
#include "io/network/endpoint.hpp"
#include "io/time.hpp"
#include "kvstore/kvstore.hpp"
#include "storage/v3/config.hpp"
#include "storage/v3/edge.hpp"
#include "storage/v3/edge_accessor.hpp"
#include "storage/v3/id_types.hpp"
#include "storage/v3/indices.hpp"
#include "storage/v3/isolation_level.hpp"
#include "storage/v3/key_store.hpp"
#include "storage/v3/mvcc.hpp"
#include "storage/v3/name_id_mapper.hpp"
#include "storage/v3/property_value.hpp"
#include "storage/v3/result.hpp"
#include "storage/v3/schema_validator.hpp"
#include "storage/v3/schemas.hpp"
#include "storage/v3/splitter.hpp"
#include "storage/v3/transaction.hpp"
#include "storage/v3/vertex.hpp"
#include "storage/v3/vertex_accessor.hpp"
#include "storage/v3/vertex_id.hpp"
#include "storage/v3/view.hpp"
#include "utils/exceptions.hpp"
#include "utils/file_locker.hpp"
#include "utils/on_scope_exit.hpp"
#include "utils/rw_lock.hpp"
#include "utils/scheduler.hpp"
#include "utils/skip_list.hpp"
#include "utils/synchronized.hpp"
#include "utils/uuid.hpp"

namespace memgraph::storage::v3 {

// The storage is based on this paper:
// https://db.in.tum.de/~muehlbau/papers/mvcc.pdf
// The paper implements a fully serializable storage, in our implementation we
// only implement snapshot isolation for transactions.

/// Iterable for iterating through all vertices of a Storage.
///
/// An instance of this will be usually be wrapped inside VerticesIterable for
/// generic, public use.
class AllVerticesIterable final {
  VertexContainer *vertices_accessor_;
  Transaction *transaction_;
  View view_;
  Indices *indices_;
  Config::Items config_;
  const VertexValidator *vertex_validator_;
  std::optional<VertexAccessor> vertex_;

 public:
  class Iterator final {
    AllVerticesIterable *self_;
    VertexContainer::iterator it_;

   public:
    Iterator(AllVerticesIterable *self, VertexContainer::iterator it);

    VertexAccessor operator*() const;

    Iterator &operator++();

    bool operator==(const Iterator &other) const { return self_ == other.self_ && it_ == other.it_; }

    bool operator!=(const Iterator &other) const { return !(*this == other); }
  };

  AllVerticesIterable(VertexContainer &vertices_accessor, Transaction *transaction, View view, Indices *indices,
                      Config::Items config, const VertexValidator &vertex_validator)
      : vertices_accessor_(&vertices_accessor),
        transaction_(transaction),
        view_(view),
        indices_(indices),
        config_(config),
        vertex_validator_{&vertex_validator} {}

  Iterator begin() { return {this, vertices_accessor_->begin()}; }
  Iterator end() { return {this, vertices_accessor_->end()}; }
};

/// Generic access to different kinds of vertex iterations.
///
/// This class should be the primary type used by the client code to iterate
/// over vertices inside a Storage instance.
class VerticesIterable final {
  enum class Type { ALL, BY_LABEL, BY_LABEL_PROPERTY };

  Type type_;
  union {
    AllVerticesIterable all_vertices_;
    LabelIndex::Iterable vertices_by_label_;
    LabelPropertyIndex::Iterable vertices_by_label_property_;
  };

 public:
  explicit VerticesIterable(AllVerticesIterable);
  explicit VerticesIterable(LabelIndex::Iterable);
  explicit VerticesIterable(LabelPropertyIndex::Iterable);

  VerticesIterable(const VerticesIterable &) = delete;
  VerticesIterable &operator=(const VerticesIterable &) = delete;

  VerticesIterable(VerticesIterable &&) noexcept;
  VerticesIterable &operator=(VerticesIterable &&) noexcept;

  ~VerticesIterable();

  class Iterator final {
    Type type_;
    union {
      AllVerticesIterable::Iterator all_it_;
      LabelIndex::Iterable::Iterator by_label_it_;
      LabelPropertyIndex::Iterable::Iterator by_label_property_it_;
    };

    void Destroy() noexcept;

   public:
    explicit Iterator(AllVerticesIterable::Iterator);
    explicit Iterator(LabelIndex::Iterable::Iterator);
    explicit Iterator(LabelPropertyIndex::Iterable::Iterator);

    Iterator(const Iterator &);
    Iterator &operator=(const Iterator &);

    Iterator(Iterator &&) noexcept;
    Iterator &operator=(Iterator &&) noexcept;

    ~Iterator();

    VertexAccessor operator*() const;

    Iterator &operator++();

    bool operator==(const Iterator &other) const;
    bool operator!=(const Iterator &other) const { return !(*this == other); }
  };

  Iterator begin();
  Iterator end();
};

/// Structure used to return information about existing indices in the storage.
struct IndicesInfo {
  std::vector<LabelId> label;
  std::vector<std::pair<LabelId, PropertyId>> label_property;
};

/// Structure used to return information about existing schemas in the storage
struct SchemasInfo {
  Schemas::SchemasList schemas;
};

struct SplitInfo {
<<<<<<< HEAD
  uint64_t shard_version;
  PrimaryKey split_point;
};

// If edge properties-on-edges is false then we don't need to send edges but
// only vertices, since they will contain those edges
struct SplitData {
  VertexContainer vertices;
  std::optional<EdgeContainer> edges;
  IndicesInfo indices_info;
=======
  PrimaryKey split_point;
  uint64_t shard_version;
>>>>>>> a3009585
};

/// Structure used to return information about the storage.
struct StorageInfo {
  uint64_t vertex_count;
  uint64_t edge_count;
  double average_degree;
  uint64_t memory_usage;
};

class Shard final {
 public:
  /// @throw std::system_error
  /// @throw std::bad_alloc
  Shard(LabelId primary_label, PrimaryKey min_primary_key, std::optional<PrimaryKey> max_primary_key,
        std::vector<SchemaProperty> schema, Config config = Config(),
        std::unordered_map<uint64_t, std::string> id_to_name = {});

  Shard(LabelId primary_label, PrimaryKey min_primary_key, std::optional<PrimaryKey> max_primary_key,
        std::vector<SchemaProperty> schema, VertexContainer &&vertices, EdgeContainer &&edges,
        std::map<uint64_t, std::unique_ptr<Transaction>> &&start_logical_id_to_transaction, const Config &config,
        const std::unordered_map<uint64_t, std::string> &id_to_name, uint64_t shard_version);

  Shard(LabelId primary_label, PrimaryKey min_primary_key, std::optional<PrimaryKey> max_primary_key,
        std::vector<SchemaProperty> schema, VertexContainer &&vertices,
        std::map<uint64_t, std::unique_ptr<Transaction>> &&start_logical_id_to_transaction, const Config &config,
        const std::unordered_map<uint64_t, std::string> &id_to_name, uint64_t shard_version);

  Shard(const Shard &) = delete;
  Shard(Shard &&) noexcept = delete;
  Shard &operator=(const Shard &) = delete;
  Shard operator=(Shard &&) noexcept = delete;
  ~Shard();

  static std::unique_ptr<Shard> FromSplitData(SplitData &&split_data);

  class Accessor final {
   private:
    friend class Shard;

    Accessor(Shard &shard, Transaction &transaction);

   public:
    /// @throw std::bad_alloc
    ShardResult<VertexAccessor> CreateVertexAndValidate(
        const std::vector<LabelId> &labels, const std::vector<PropertyValue> &primary_properties,
        const std::vector<std::pair<PropertyId, PropertyValue>> &properties);

    std::optional<VertexAccessor> FindVertex(std::vector<PropertyValue> primary_key, View view);

    VerticesIterable Vertices(View view) {
      return VerticesIterable(AllVerticesIterable(shard_->vertices_, transaction_, view, &shard_->indices_,
                                                  shard_->config_.items, shard_->vertex_validator_));
    }

    VerticesIterable Vertices(LabelId label, View view);

    VerticesIterable Vertices(LabelId label, PropertyId property, View view);

    VerticesIterable Vertices(LabelId label, PropertyId property, const PropertyValue &value, View view);

    VerticesIterable Vertices(LabelId label, PropertyId property,
                              const std::optional<utils::Bound<PropertyValue>> &lower_bound,
                              const std::optional<utils::Bound<PropertyValue>> &upper_bound, View view);

    /// Return approximate number of all vertices in the database.
    /// Note that this is always an over-estimate and never an under-estimate.
    int64_t ApproximateVertexCount() const { return static_cast<int64_t>(shard_->vertices_.size()); }

    /// Return approximate number of vertices with the given label.
    /// Note that this is always an over-estimate and never an under-estimate.
    int64_t ApproximateVertexCount(LabelId label) const {
      return shard_->indices_.label_index.ApproximateVertexCount(label);
    }
    /// Return approximate number of vertices with the given label and property.
    /// Note that this is always an over-estimate and never an under-estimate.
    int64_t ApproximateVertexCount(LabelId label, PropertyId property) const {
      return shard_->indices_.label_property_index.VertexCount(label, property);
    }

    /// Return approximate number of vertices with the given label and the given
    /// value for the given property.
    /// Note that this is always an over-estimate and never an under-estimate.
    int64_t ApproximateVertexCount(LabelId label, PropertyId property, const PropertyValue &value) const {
      return shard_->indices_.label_property_index.VertexCount(label, property, value);
    }

    /// Return approximate number of vertices with the given label and value for
    /// the given property in the range defined by provided upper and lower
    /// bounds.
    int64_t ApproximateVertexCount(LabelId label, PropertyId property,
                                   const std::optional<utils::Bound<PropertyValue>> &lower,
                                   const std::optional<utils::Bound<PropertyValue>> &upper) const {
      return shard_->indices_.label_property_index.VertexCount(label, property, lower, upper);
    }

    /// @return Accessor to the deleted vertex if a deletion took place, std::nullopt otherwise
    /// @throw std::bad_alloc
    ShardResult<std::optional<VertexAccessor>> DeleteVertex(VertexAccessor *vertex);

    /// @return Accessor to the deleted vertex and deleted edges if a deletion took place, std::nullopt otherwise
    /// @throw std::bad_alloc
    ShardResult<std::optional<std::pair<VertexAccessor, std::vector<EdgeAccessor>>>> DetachDeleteVertex(
        VertexAccessor *vertex);

    /// @throw std::bad_alloc
    ShardResult<EdgeAccessor> CreateEdge(VertexId from_vertex_id, VertexId to_vertex_id, EdgeTypeId edge_type, Gid gid);

    /// Accessor to the deleted edge if a deletion took place, std::nullopt otherwise
    /// @throw std::bad_alloc
    ShardResult<std::optional<EdgeAccessor>> DeleteEdge(VertexId from_vertex_id, VertexId to_vertex_id, Gid edge_id);

    LabelId NameToLabel(std::string_view name) const;

    PropertyId NameToProperty(std::string_view name) const;

    EdgeTypeId NameToEdgeType(std::string_view name) const;

    const std::string &LabelToName(LabelId label) const;

    const std::string &PropertyToName(PropertyId property) const;

    const std::string &EdgeTypeToName(EdgeTypeId edge_type) const;

    bool LabelIndexExists(LabelId label) const { return shard_->indices_.label_index.IndexExists(label); }

    bool LabelPropertyIndexExists(LabelId label, PropertyId property) const {
      return shard_->indices_.label_property_index.IndexExists(label, property);
    }

    IndicesInfo ListAllIndices() const {
      return {shard_->indices_.label_index.ListIndices(), shard_->indices_.label_property_index.ListIndices()};
    }

    const SchemaValidator &GetSchemaValidator() const;

    SchemasInfo ListAllSchemas() const { return {shard_->schemas_.ListSchemas()}; }

    void AdvanceCommand();

    void Commit(coordinator::Hlc commit_timestamp);

    /// @throw std::bad_alloc
    void Abort();

   private:
    Shard *shard_;
    Transaction *transaction_;
    Config::Items config_;
  };

  Accessor Access(coordinator::Hlc start_timestamp, std::optional<IsolationLevel> override_isolation_level = {}) {
    return Accessor{*this, GetTransaction(start_timestamp, override_isolation_level.value_or(isolation_level_))};
  }

  LabelId NameToLabel(std::string_view name) const;

  PropertyId NameToProperty(std::string_view name) const;

  EdgeTypeId NameToEdgeType(std::string_view name) const;

  const std::string &LabelToName(LabelId label) const;

  const std::string &PropertyToName(PropertyId property) const;

  const std::string &EdgeTypeToName(EdgeTypeId edge_type) const;

  LabelId PrimaryLabel() const;

  [[nodiscard]] bool IsVertexBelongToShard(const VertexId &vertex_id) const;

  /// @throw std::bad_alloc
  bool CreateIndex(LabelId label, std::optional<uint64_t> desired_commit_timestamp = {});

  /// @throw std::bad_alloc
  bool CreateIndex(LabelId label, PropertyId property, std::optional<uint64_t> desired_commit_timestamp = {});

  bool DropIndex(LabelId label, std::optional<uint64_t> desired_commit_timestamp = {});

  bool DropIndex(LabelId label, PropertyId property, std::optional<uint64_t> desired_commit_timestamp = {});

  IndicesInfo ListAllIndices() const;

  SchemasInfo ListAllSchemas() const;

  const Schemas::Schema *GetSchema(LabelId primary_label) const;

  bool CreateSchema(LabelId primary_label, const std::vector<SchemaProperty> &schemas_types);

  bool DropSchema(LabelId primary_label);

  StorageInfo GetInfo() const;

  void SetIsolationLevel(IsolationLevel isolation_level);

  // Might invalidate accessors
  void CollectGarbage(io::Time current_time);

  void StoreMapping(std::unordered_map<uint64_t, std::string> id_to_name);

  std::optional<SplitInfo> ShouldSplit() const noexcept;

<<<<<<< HEAD
  SplitData PerformSplit(const PrimaryKey &split_key);
=======
  SplitData PerformSplit(const PrimaryKey &split_key, uint64_t shard_version);
>>>>>>> a3009585

 private:
  Transaction &GetTransaction(coordinator::Hlc start_timestamp, IsolationLevel isolation_level);

  uint64_t CommitTimestamp(std::optional<uint64_t> desired_commit_timestamp = {});

  // Main object storage
  NameIdMapper name_id_mapper_;
  LabelId primary_label_;
  // The shard's range is [min, max>
  PrimaryKey min_primary_key_;
  std::optional<PrimaryKey> max_primary_key_;
  VertexContainer vertices_;
  EdgeContainer edges_;
  // Even though the edge count is already kept in the `edges_` SkipList, the
  // list is used only when properties are enabled for edges. Because of that we
  // keep a separate count of edges that is always updated.
  uint64_t edge_count_{0};
  uint64_t shard_version_{0};

  SchemaValidator schema_validator_;
  VertexValidator vertex_validator_;
  Indices indices_;
  Schemas schemas_;

  std::list<Transaction *> committed_transactions_;
  IsolationLevel isolation_level_;

  Config config_;

  // Vertices that are logically deleted but still have to be removed from
  // indices before removing them from the main storage.
  std::list<const PrimaryKey *> deleted_vertices_;

  // Edges that are logically deleted and wait to be removed from the main
  // storage.
  std::list<Gid> deleted_edges_;

  // Holds all of the (in progress, committed and aborted) transactions that are read or write to this shard, but
  // haven't been cleaned up yet
  std::map<uint64_t, std::unique_ptr<Transaction>> start_logical_id_to_transaction_{};
  Splitter shard_splitter_;
  bool has_any_transaction_aborted_since_last_gc{false};
};

}  // namespace memgraph::storage::v3<|MERGE_RESOLUTION|>--- conflicted
+++ resolved
@@ -177,21 +177,8 @@
 };
 
 struct SplitInfo {
-<<<<<<< HEAD
-  uint64_t shard_version;
-  PrimaryKey split_point;
-};
-
-// If edge properties-on-edges is false then we don't need to send edges but
-// only vertices, since they will contain those edges
-struct SplitData {
-  VertexContainer vertices;
-  std::optional<EdgeContainer> edges;
-  IndicesInfo indices_info;
-=======
   PrimaryKey split_point;
   uint64_t shard_version;
->>>>>>> a3009585
 };
 
 /// Structure used to return information about the storage.
@@ -394,11 +381,7 @@
 
   std::optional<SplitInfo> ShouldSplit() const noexcept;
 
-<<<<<<< HEAD
-  SplitData PerformSplit(const PrimaryKey &split_key);
-=======
   SplitData PerformSplit(const PrimaryKey &split_key, uint64_t shard_version);
->>>>>>> a3009585
 
  private:
   Transaction &GetTransaction(coordinator::Hlc start_timestamp, IsolationLevel isolation_level);
