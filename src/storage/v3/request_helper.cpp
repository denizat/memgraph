--- conflicted
+++ resolved
@@ -16,6 +16,7 @@
 #include "storage/v3/bindings/db_accessor.hpp"
 #include "storage/v3/bindings/pretty_print_ast_to_original_expression.hpp"
 #include "storage/v3/expr.hpp"
+#include "storage/v3/result.hpp"
 #include "storage/v3/value_conversions.hpp"
 
 namespace memgraph::storage::v3 {
@@ -28,11 +29,11 @@
 
 namespace {
 
-using AllEdgePropertyDataSructure = std::map<PropertyId, msgs::Value>;
-using SpecificEdgePropertyDataSructure = std::vector<msgs::Value>;
-
-using AllEdgeProperties = std::tuple<msgs::VertexId, msgs::Gid, AllEdgePropertyDataSructure>;
-using SpecificEdgeProperties = std::tuple<msgs::VertexId, msgs::Gid, SpecificEdgePropertyDataSructure>;
+using AllEdgePropertyDataStucture = std::map<PropertyId, msgs::Value>;
+using SpecificEdgePropertyDataStucture = std::vector<msgs::Value>;
+
+using AllEdgeProperties = std::tuple<msgs::VertexId, msgs::Gid, AllEdgePropertyDataStucture>;
+using SpecificEdgeProperties = std::tuple<msgs::VertexId, msgs::Gid, SpecificEdgePropertyDataStucture>;
 
 using SpecificEdgePropertiesVector = std::vector<SpecificEdgeProperties>;
 using AllEdgePropertiesVector = std::vector<AllEdgeProperties>;
@@ -59,13 +60,13 @@
   return ret;
 }
 
-std::optional<std::vector<msgs::Label>> FillUpSourceVertexSecondaryLabels(const std::optional<VertexAccessor> &v_acc,
-                                                                          const msgs::ExpandOneRequest &req) {
+ShardResult<std::vector<msgs::Label>> FillUpSourceVertexSecondaryLabels(const std::optional<VertexAccessor> &v_acc,
+                                                                        const msgs::ExpandOneRequest &req) {
   auto secondary_labels = v_acc->Labels(View::NEW);
   if (secondary_labels.HasError()) {
     spdlog::debug("Encountered an error while trying to get the secondary labels of a vertex. Transaction id: {}",
                   req.transaction_id.logical_id);
-    return std::nullopt;
+    return secondary_labels.GetError();
   }
 
   auto &sec_labels = secondary_labels.GetValue();
@@ -78,10 +79,10 @@
   return msgs_secondary_labels;
 }
 
-std::optional<std::map<PropertyId, Value>> FillUpSourceVertexProperties(const std::optional<VertexAccessor> &v_acc,
-                                                                        const msgs::ExpandOneRequest &req,
-                                                                        storage::v3::View view,
-                                                                        const Schemas::Schema &schema) {
+ShardResult<std::map<PropertyId, Value>> FillUpSourceVertexProperties(const std::optional<VertexAccessor> &v_acc,
+                                                                      const msgs::ExpandOneRequest &req,
+                                                                      storage::v3::View view,
+                                                                      const Schemas::Schema &schema) {
   std::map<PropertyId, Value> src_vertex_properties;
 
   if (!req.src_vertex_properties) {
@@ -89,7 +90,7 @@
     if (props.HasError()) {
       spdlog::debug("Encountered an error while trying to access vertex properties. Transaction id: {}",
                     req.transaction_id.logical_id);
-      return std::nullopt;
+      return props.GetError();
     }
 
     for (auto &[key, val] : props.GetValue()) {
@@ -108,7 +109,7 @@
       if (prop_val.HasError()) {
         spdlog::debug("Encountered an error while trying to access vertex properties. Transaction id: {}",
                       req.transaction_id.logical_id);
-        return std::nullopt;
+        return prop_val.GetError();
       }
       src_vertex_properties.insert(std::make_pair(prop, FromPropertyValueToValue(std::move(prop_val.GetValue()))));
     }
@@ -117,9 +118,9 @@
   return src_vertex_properties;
 }
 
-std::optional<std::array<std::vector<EdgeAccessor>, 2>> FillUpConnectingEdges(
+ShardResult<std::array<std::vector<EdgeAccessor>, 2>> FillUpConnectingEdges(
     const std::optional<VertexAccessor> &v_acc, const msgs::ExpandOneRequest &req,
-    const EdgeUniqunessFunction &maybe_filter_based_on_edge_uniquness) {
+    const EdgeUniquenessFunction &maybe_filter_based_on_edge_uniqueness) {
   std::vector<EdgeTypeId> edge_types{};
   edge_types.reserve(req.edge_types.size());
   std::transform(req.edge_types.begin(), req.edge_types.end(), std::back_inserter(edge_types),
@@ -134,10 +135,10 @@
       if (out_edges_result.HasError()) {
         spdlog::debug("Encountered an error while trying to get out-going EdgeAccessors. Transaction id: {}",
                       req.transaction_id.logical_id);
-        return std::nullopt;
+        return out_edges_result.GetError();
       }
       out_edges =
-          maybe_filter_based_on_edge_uniquness(std::move(out_edges_result.GetValue()), msgs::EdgeDirection::OUT);
+          maybe_filter_based_on_edge_uniqueness(std::move(out_edges_result.GetValue()), msgs::EdgeDirection::OUT);
       break;
     }
     case msgs::EdgeDirection::IN: {
@@ -146,9 +147,9 @@
         spdlog::debug(
             "Encountered an error while trying to get in-going EdgeAccessors. Transaction id: {}"[req.transaction_id
                                                                                                       .logical_id]);
-        return std::nullopt;
-      }
-      in_edges = maybe_filter_based_on_edge_uniquness(std::move(in_edges_result.GetValue()), msgs::EdgeDirection::IN);
+        return in_edges_result.GetError();
+      }
+      in_edges = maybe_filter_based_on_edge_uniqueness(std::move(in_edges_result.GetValue()), msgs::EdgeDirection::IN);
       break;
     }
     case msgs::EdgeDirection::BOTH: {
@@ -156,17 +157,17 @@
       if (in_edges_result.HasError()) {
         spdlog::debug("Encountered an error while trying to get in-going EdgeAccessors. Transaction id: {}",
                       req.transaction_id.logical_id);
-        return std::nullopt;
-      }
-      in_edges = maybe_filter_based_on_edge_uniquness(std::move(in_edges_result.GetValue()), msgs::EdgeDirection::IN);
+        return in_edges_result.GetError();
+      }
+      in_edges = maybe_filter_based_on_edge_uniqueness(std::move(in_edges_result.GetValue()), msgs::EdgeDirection::IN);
       auto out_edges_result = v_acc->OutEdges(View::NEW, edge_types);
       if (out_edges_result.HasError()) {
         spdlog::debug("Encountered an error while trying to get out-going EdgeAccessors. Transaction id: {}",
                       req.transaction_id.logical_id);
-        return std::nullopt;
+        return out_edges_result.GetError();
       }
       out_edges =
-          maybe_filter_based_on_edge_uniquness(std::move(out_edges_result.GetValue()), msgs::EdgeDirection::OUT);
+          maybe_filter_based_on_edge_uniqueness(std::move(out_edges_result.GetValue()), msgs::EdgeDirection::OUT);
       break;
     }
   }
@@ -174,28 +175,29 @@
 }
 
 template <bool are_in_edges>
-bool FillEdges(const std::vector<EdgeAccessor> &edges, msgs::ExpandOneResultRow &row, const EdgeFiller &edge_filler) {
+ShardResult<void> FillEdges(const std::vector<EdgeAccessor> &edges, msgs::ExpandOneResultRow &row,
+                            const EdgeFiller &edge_filler) {
   for (const auto &edge : edges) {
-    if (!edge_filler(edge, are_in_edges, row)) {
-      return false;
-    }
-  }
-
-  return true;
+    if (const auto res = edge_filler(edge, are_in_edges, row); res.HasError()) {
+      return res.GetError();
+    }
+  }
+
+  return {};
 }
 
 };  // namespace
 
-std::optional<std::map<PropertyId, Value>> CollectSpecificPropertiesFromAccessor(const VertexAccessor &acc,
-                                                                                 const std::vector<PropertyId> &props,
-                                                                                 View view) {
+ShardResult<std::map<PropertyId, Value>> CollectSpecificPropertiesFromAccessor(const VertexAccessor &acc,
+                                                                               const std::vector<PropertyId> &props,
+                                                                               View view) {
   std::map<PropertyId, Value> ret;
 
   for (const auto &prop : props) {
     auto result = acc.GetProperty(prop, view);
     if (result.HasError()) {
       spdlog::debug("Encountered an Error while trying to get a vertex property.");
-      return std::nullopt;
+      return result.GetError();
     }
     auto &value = result.GetValue();
     ret.emplace(std::make_pair(prop, FromPropertyValueToValue(std::move(value))));
@@ -218,13 +220,13 @@
   return evaluated_expressions;
 }
 
-std::optional<std::map<PropertyId, Value>> CollectAllPropertiesFromAccessor(const VertexAccessor &acc, View view,
-                                                                            const Schemas::Schema &schema) {
+ShardResult<std::map<PropertyId, Value>> CollectAllPropertiesFromAccessor(const VertexAccessor &acc, View view,
+                                                                          const Schemas::Schema &schema) {
   std::map<PropertyId, Value> ret;
   auto props = acc.Properties(view);
   if (props.HasError()) {
     spdlog::debug("Encountered an error while trying to get vertex properties.");
-    return std::nullopt;
+    return props.GetError();
   }
 
   auto &properties = props.GetValue();
@@ -242,9 +244,9 @@
   return ret;
 }
 
-EdgeUniqunessFunction InitializeEdgeUniqunessFunction(bool only_unique_neighbor_rows) {
+EdgeUniquenessFunction InitializeEdgeUniquenessFunction(bool only_unique_neighbor_rows) {
   // Functions to select connecting edges based on uniquness
-  EdgeUniqunessFunction maybe_filter_based_on_edge_uniquness;
+  EdgeUniquenessFunction maybe_filter_based_on_edge_uniquness;
 
   if (only_unique_neighbor_rows) {
     maybe_filter_based_on_edge_uniquness = [](EdgeAccessors &&edges,
@@ -295,12 +297,13 @@
   EdgeFiller edge_filler;
 
   if (!req.edge_properties) {
-    edge_filler = [transaction_id = req.transaction_id.logical_id](const EdgeAccessor &edge, const bool is_in_edge,
-                                                                   msgs::ExpandOneResultRow &result_row) -> bool {
+    edge_filler = [transaction_id = req.transaction_id.logical_id](
+                      const EdgeAccessor &edge, const bool is_in_edge,
+                      msgs::ExpandOneResultRow &result_row) -> ShardResult<void> {
       auto properties_results = edge.Properties(View::NEW);
       if (properties_results.HasError()) {
         spdlog::debug("Encountered an error while trying to get edge properties. Transaction id: {}", transaction_id);
-        return false;
+        return properties_results.GetError();
       }
 
       std::map<PropertyId, msgs::Value> value_properties;
@@ -315,12 +318,12 @@
       } else {
         result_row.out_edges_with_all_properties.push_back(std::move(edges));
       }
-      return true;
+      return {};
     };
   } else {
     // TODO(gvolfing) - do we want to set the action_successful here?
     edge_filler = [&req](const EdgeAccessor &edge, const bool is_in_edge,
-                         msgs::ExpandOneResultRow &result_row) -> bool {
+                         msgs::ExpandOneResultRow &result_row) -> ShardResult<void> {
       std::vector<msgs::Value> value_properties;
       value_properties.reserve(req.edge_properties.value().size());
       for (const auto &edge_prop : req.edge_properties.value()) {
@@ -328,7 +331,7 @@
         if (property_result.HasError()) {
           spdlog::debug("Encountered an error while trying to get edge properties. Transaction id: {}",
                         req.transaction_id.logical_id);
-          return false;
+          return property_result.GetError();
         }
         value_properties.emplace_back(FromPropertyValueToValue(std::move(property_result.GetValue())));
       }
@@ -340,7 +343,7 @@
       } else {
         result_row.out_edges_with_specific_properties.push_back(std::move(edges));
       }
-      return true;
+      return {};
     };
   }
 
@@ -355,67 +358,65 @@
   });
 }
 
-std::optional<msgs::ExpandOneResultRow> GetExpandOneResult(
+ShardResult<msgs::ExpandOneResultRow> GetExpandOneResult(
     Shard::Accessor &acc, msgs::VertexId src_vertex, const msgs::ExpandOneRequest &req,
-    const EdgeUniqunessFunction &maybe_filter_based_on_edge_uniquness, const EdgeFiller &edge_filler,
+    const EdgeUniquenessFunction &maybe_filter_based_on_edge_uniquness, const EdgeFiller &edge_filler,
     const Schemas::Schema &schema) {
   /// Fill up source vertex
   const auto primary_key = ConvertPropertyVector(src_vertex.second);
   auto v_acc = acc.FindVertex(primary_key, View::NEW);
 
   msgs::Vertex source_vertex = {.id = src_vertex};
-  if (const auto maybe_secondary_labels = FillUpSourceVertexSecondaryLabels(v_acc, req); maybe_secondary_labels) {
-    source_vertex.labels = *maybe_secondary_labels;
-  } else {
-    return std::nullopt;
-  }
+  auto maybe_secondary_labels = FillUpSourceVertexSecondaryLabels(v_acc, req);
+  if (maybe_secondary_labels.HasError()) {
+    return maybe_secondary_labels.GetError();
+  }
+  source_vertex.labels = std::move(*maybe_secondary_labels);
 
   auto src_vertex_properties = FillUpSourceVertexProperties(v_acc, req, storage::v3::View::NEW, schema);
-
-  if (!src_vertex_properties) {
-    return std::nullopt;
+  if (src_vertex_properties.HasError()) {
+    return src_vertex_properties.GetError();
   }
 
   /// Fill up connecting edges
   auto fill_up_connecting_edges = FillUpConnectingEdges(v_acc, req, maybe_filter_based_on_edge_uniquness);
-  if (!fill_up_connecting_edges) {
-    return std::nullopt;
-  }
-
-  auto [in_edges, out_edges] = fill_up_connecting_edges.value();
+  if (fill_up_connecting_edges.HasError()) {
+    return fill_up_connecting_edges.GetError();
+  }
+  auto [in_edges, out_edges] = fill_up_connecting_edges.GetValue();
 
   msgs::ExpandOneResultRow result_row;
   result_row.src_vertex = std::move(source_vertex);
   result_row.src_vertex_properties = std::move(*src_vertex_properties);
   static constexpr bool kInEdges = true;
   static constexpr bool kOutEdges = false;
-  if (!in_edges.empty() && !FillEdges<kInEdges>(in_edges, result_row, edge_filler)) {
-    return std::nullopt;
-  }
-  if (!out_edges.empty() && !FillEdges<kOutEdges>(out_edges, result_row, edge_filler)) {
-    return std::nullopt;
+  if (const auto fill_edges_res = FillEdges<kInEdges>(in_edges, result_row, edge_filler); fill_edges_res.HasError()) {
+    return fill_edges_res.GetError();
+  }
+  if (const auto fill_edges_res = FillEdges<kOutEdges>(out_edges, result_row, edge_filler); fill_edges_res.HasError()) {
+    return fill_edges_res.GetError();
   }
 
   return result_row;
 }
 
-std::optional<msgs::ExpandOneResultRow> GetExpandOneResult(
+ShardResult<msgs::ExpandOneResultRow> GetExpandOneResult(
     VertexAccessor v_acc, msgs::VertexId src_vertex, const msgs::ExpandOneRequest &req,
     std::vector<EdgeAccessor> in_edge_accessors, std::vector<EdgeAccessor> out_edge_accessors,
-    const EdgeUniqunessFunction &maybe_filter_based_on_edge_uniquness, const EdgeFiller &edge_filler,
+    const EdgeUniquenessFunction &maybe_filter_based_on_edge_uniquness, const EdgeFiller &edge_filler,
     const Schemas::Schema &schema) {
   /// Fill up source vertex
   msgs::Vertex source_vertex = {.id = src_vertex};
-  if (const auto maybe_secondary_labels = FillUpSourceVertexSecondaryLabels(v_acc, req); maybe_secondary_labels) {
-    source_vertex.labels = *maybe_secondary_labels;
-  } else {
-    return std::nullopt;
-  }
+  auto maybe_secondary_labels = FillUpSourceVertexSecondaryLabels(v_acc, req);
+  if (maybe_secondary_labels.HasError()) {
+    return maybe_secondary_labels.GetError();
+  }
+  source_vertex.labels = std::move(*maybe_secondary_labels);
 
   /// Fill up source vertex properties
   auto src_vertex_properties = FillUpSourceVertexProperties(v_acc, req, storage::v3::View::NEW, schema);
-  if (!src_vertex_properties) {
-    return std::nullopt;
+  if (src_vertex_properties.HasError()) {
+    return src_vertex_properties.GetError();
   }
 
   /// Fill up connecting edges
@@ -427,11 +428,11 @@
   result_row.src_vertex_properties = std::move(*src_vertex_properties);
   static constexpr bool kInEdges = true;
   static constexpr bool kOutEdges = false;
-  if (!in_edges.empty() && !FillEdges<kInEdges>(in_edges, result_row, edge_filler)) {
-    return std::nullopt;
-  }
-  if (!out_edges.empty() && !FillEdges<kOutEdges>(out_edges, result_row, edge_filler)) {
-    return std::nullopt;
+  if (const auto fill_edges_res = FillEdges<kInEdges>(in_edges, result_row, edge_filler); fill_edges_res.HasError()) {
+    return fill_edges_res.GetError();
+  }
+  if (const auto fill_edges_res = FillEdges<kOutEdges>(out_edges, result_row, edge_filler); fill_edges_res.HasError()) {
+    return fill_edges_res.GetError();
   }
 
   return result_row;
@@ -460,8 +461,6 @@
   return ordered_elements.end();
 }
 
-<<<<<<< HEAD
-=======
 std::array<std::vector<EdgeAccessor>, 2> GetEdgesFromVertex(const VertexAccessor &vertex_accessor,
                                                             const msgs::EdgeDirection direction) {
   std::vector<EdgeAccessor> in_edges;
@@ -524,39 +523,4 @@
   return ordered;
 }
 
-void LogResultError(const ResultErrorType &error, const std::string_view action) {
-  std::visit(
-      [action]<typename T>(T &&error) {
-        using ErrorType = std::remove_cvref_t<T>;
-        if constexpr (std::is_same_v<ErrorType, SchemaViolation>) {
-          spdlog::debug("{} failed with error: SchemaViolation", action);
-        } else if constexpr (std::is_same_v<ErrorType, Error>) {
-          switch (error) {
-            case Error::DELETED_OBJECT:
-              spdlog::debug("{} failed with error: DELETED_OBJECT", action);
-              break;
-            case Error::NONEXISTENT_OBJECT:
-              spdlog::debug("{} failed with error: NONEXISTENT_OBJECT", action);
-              break;
-            case Error::SERIALIZATION_ERROR:
-              spdlog::debug("{} failed with error: SERIALIZATION_ERROR", action);
-              break;
-            case Error::PROPERTIES_DISABLED:
-              spdlog::debug("{} failed with error: PROPERTIES_DISABLED", action);
-              break;
-            case Error::VERTEX_HAS_EDGES:
-              spdlog::debug("{} failed with error: VERTEX_HAS_EDGES", action);
-              break;
-            case Error::VERTEX_ALREADY_INSERTED:
-              spdlog::debug("{} failed with error: VERTEX_ALREADY_INSERTED", action);
-              break;
-          }
-        } else {
-          static_assert(utils::kAlwaysFalse<T>, "Missing type from variant visitor");
-        }
-      },
-      error);
-}
-
->>>>>>> c6471349
 }  // namespace memgraph::storage::v3