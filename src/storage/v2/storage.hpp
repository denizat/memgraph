--- conflicted
+++ resolved
@@ -74,6 +74,8 @@
 
   virtual ~Storage() {}
 
+  const std::string &id() const { return id_; }
+
   class Accessor {
    public:
     Accessor(Storage *storage, IsolationLevel isolation_level, StorageMode storage_mode);
@@ -134,16 +136,8 @@
 
     virtual Result<std::optional<VertexAccessor>> DeleteVertex(VertexAccessor *vertex) = 0;
 
-<<<<<<< HEAD
-class Storage final {
- public:
-  /// @throw std::system_error
-  /// @throw std::bad_alloc
-  explicit Storage(Config config = Config(), const std::string &id = "");
-=======
     virtual Result<std::optional<std::pair<VertexAccessor, std::vector<EdgeAccessor>>>> DetachDeleteVertex(
         VertexAccessor *vertex) = 0;
->>>>>>> 9d056e76
 
     virtual void PrefetchInEdges(const VertexAccessor &vertex_acc) = 0;
 
@@ -171,29 +165,23 @@
 
     std::optional<uint64_t> GetTransactionId() const;
 
-<<<<<<< HEAD
+    void AdvanceCommand();
+
+    const std::string &LabelToName(LabelId label) const { return storage_->LabelToName(label); }
+
+    const std::string &PropertyToName(PropertyId property) const { return storage_->PropertyToName(property); }
+
+    const std::string &EdgeTypeToName(EdgeTypeId edge_type) const { return storage_->EdgeTypeToName(edge_type); }
+
+    LabelId NameToLabel(std::string_view name) { return storage_->NameToLabel(name); }
+
+    PropertyId NameToProperty(std::string_view name) { return storage_->NameToProperty(name); }
+
+    EdgeTypeId NameToEdgeType(std::string_view name) { return storage_->NameToEdgeType(name); }
+
+    StorageMode GetCreationStorageMode() const;
+
     const std::string &id() const { return storage_->id(); }
-
-   private:
-    /// @throw std::bad_alloc
-    VertexAccessor CreateVertex(storage::Gid gid);
-=======
-    void AdvanceCommand();
-
-    const std::string &LabelToName(LabelId label) const { return storage_->LabelToName(label); }
->>>>>>> 9d056e76
-
-    const std::string &PropertyToName(PropertyId property) const { return storage_->PropertyToName(property); }
-
-    const std::string &EdgeTypeToName(EdgeTypeId edge_type) const { return storage_->EdgeTypeToName(edge_type); }
-
-    LabelId NameToLabel(std::string_view name) { return storage_->NameToLabel(name); }
-
-    PropertyId NameToProperty(std::string_view name) { return storage_->NameToProperty(name); }
-
-    EdgeTypeId NameToEdgeType(std::string_view name) { return storage_->NameToEdgeType(name); }
-
-    StorageMode GetCreationStorageMode() const;
 
    protected:
     Storage *storage_;
@@ -202,66 +190,9 @@
     std::optional<uint64_t> commit_timestamp_;
     bool is_transaction_active_;
 
-<<<<<<< HEAD
-  Accessor Access(std::optional<IsolationLevel> override_isolation_level = {}) {
-    return Accessor{this, override_isolation_level.value_or(isolation_level_), storage_mode_};
-  }
-
-  const std::string &id() const { return id_; }
-
-  const std::string &LabelToName(LabelId label) const;
-  const std::string &PropertyToName(PropertyId property) const;
-  const std::string &EdgeTypeToName(EdgeTypeId edge_type) const;
-
-  /// @throw std::bad_alloc if unable to insert a new mapping
-  LabelId NameToLabel(std::string_view name);
-
-  /// @throw std::bad_alloc if unable to insert a new mapping
-  PropertyId NameToProperty(std::string_view name);
-
-  /// @throw std::bad_alloc if unable to insert a new mapping
-  EdgeTypeId NameToEdgeType(std::string_view name);
-
-  /// Create an index.
-  /// Returns void if the index has been created.
-  /// Returns `StorageIndexDefinitionError` if an error occures. Error can be:
-  /// * `IndexDefinitionError`: the index already exists.
-  /// * `ReplicationError`:  there is at least one SYNC replica that has not confirmed receiving the transaction.
-  /// @throw std::bad_alloc
-  utils::BasicResult<StorageIndexDefinitionError, void> CreateIndex(
-      LabelId label, std::optional<uint64_t> desired_commit_timestamp = {});
-
-  /// Create an index.
-  /// Returns void if the index has been created.
-  /// Returns `StorageIndexDefinitionError` if an error occures. Error can be:
-  /// * `ReplicationError`:  there is at least one SYNC replica that has not confirmed receiving the transaction.
-  /// * `IndexDefinitionError`: the index already exists.
-  /// @throw std::bad_alloc
-  utils::BasicResult<StorageIndexDefinitionError, void> CreateIndex(
-      LabelId label, PropertyId property, std::optional<uint64_t> desired_commit_timestamp = {});
-
-  /// Drop an existing index.
-  /// Returns void if the index has been dropped.
-  /// Returns `StorageIndexDefinitionError` if an error occures. Error can be:
-  /// * `ReplicationError`:  there is at least one SYNC replica that has not confirmed receiving the transaction.
-  /// * `IndexDefinitionError`: the index does not exist.
-  utils::BasicResult<StorageIndexDefinitionError, void> DropIndex(
-      LabelId label, std::optional<uint64_t> desired_commit_timestamp = {});
-
-  /// Drop an existing index.
-  /// Returns void if the index has been dropped.
-  /// Returns `StorageIndexDefinitionError` if an error occures. Error can be:
-  /// * `ReplicationError`:  there is at least one SYNC replica that has not confirmed receiving the transaction.
-  /// * `IndexDefinitionError`: the index does not exist.
-  utils::BasicResult<StorageIndexDefinitionError, void> DropIndex(
-      LabelId label, PropertyId property, std::optional<uint64_t> desired_commit_timestamp = {});
-
-  IndicesInfo ListAllIndices() const;
-=======
    private:
     StorageMode creation_storage_mode_;
   };
->>>>>>> 9d056e76
 
   const std::string &LabelToName(LabelId label) const { return name_id_mapper_->IdToName(label.AsUint()); }
 
@@ -369,101 +300,12 @@
   IsolationLevel isolation_level_;
   StorageMode storage_mode_;
 
-<<<<<<< HEAD
-  Config config_;
-  utils::Scheduler gc_runner_;
-  std::mutex gc_lock_;
-
-  // Undo buffers that were unlinked and now are waiting to be freed.
-  utils::Synchronized<std::list<std::pair<uint64_t, std::list<Delta>>>, utils::SpinLock> garbage_undo_buffers_;
-
-  // Vertices that are logically deleted but still have to be removed from
-  // indices before removing them from the main storage.
-  utils::Synchronized<std::list<Gid>, utils::SpinLock> deleted_vertices_;
-
-  // Vertices that are logically deleted and removed from indices and now wait
-  // to be removed from the main storage.
-  std::list<std::pair<uint64_t, Gid>> garbage_vertices_;
-
-  // Edges that are logically deleted and wait to be removed from the main
-  // storage.
-  utils::Synchronized<std::list<Gid>, utils::SpinLock> deleted_edges_;
-
-  // Flags to inform CollectGarbage that it needs to do the more expensive full scans
-  std::atomic<bool> gc_full_scan_vertices_delete_ = false;
-  std::atomic<bool> gc_full_scan_edges_delete_ = false;
-
-  // Durability
-  std::filesystem::path snapshot_directory_;
-  std::filesystem::path wal_directory_;
-  std::filesystem::path lock_file_path_;
-  utils::OutputFile lock_file_handle_;
-  std::unique_ptr<kvstore::KVStore> storage_;
-
-  utils::Scheduler snapshot_runner_;
-  utils::SpinLock snapshot_lock_;
-
-  // UUID used to distinguish snapshots and to link snapshots to WALs
-  std::string uuid_;
-  // Sequence number used to keep track of the chain of WALs.
-  uint64_t wal_seq_num_{0};
-
-  // UUID to distinguish different main instance runs for replication process
-  // on SAME storage.
-  // Multiple instances can have same storage UUID and be MAIN at the same time.
-  // We cannot compare commit timestamps of those instances if one of them
-  // becomes the replica of the other so we use epoch_id_ as additional
-  // discriminating property.
-  // Example of this:
-  // We have 2 instances of the same storage, S1 and S2.
-  // S1 and S2 are MAIN and accept their own commits and write them to the WAL.
-  // At the moment when S1 commited a transaction with timestamp 20, and S2
-  // a different transaction with timestamp 15, we change S2's role to REPLICA
-  // and register it on S1.
-  // Without using the epoch_id, we don't know that S1 and S2 have completely
-  // different transactions, we think that the S2 is behind only by 5 commits.
-  std::string epoch_id_;
-  // History of the previous epoch ids.
-  // Each value consists of the epoch id along the last commit belonging to that
-  // epoch.
-  std::deque<std::pair<std::string, uint64_t>> epoch_history_;
-
-  std::optional<durability::WalFile> wal_file_;
-  uint64_t wal_unsynced_transactions_{0};
-
-  utils::FileRetainer file_retainer_;
-
-  // Global locker that is used for clients file locking
-  utils::FileRetainer::FileLocker global_locker_;
-
-  // Last commited timestamp
-  std::atomic<uint64_t> last_commit_timestamp_{kTimestampInitialId};
-
-  class ReplicationServer;
-  std::unique_ptr<ReplicationServer> replication_server_{nullptr};
-
-  class ReplicationClient;
-  // We create ReplicationClient using unique_ptr so we can move
-  // newly created client into the vector.
-  // We cannot move the client directly because it contains ThreadPool
-  // which cannot be moved. Also, the move is necessary because
-  // we don't want to create the client directly inside the vector
-  // because that would require the lock on the list putting all
-  // commits (they iterate list of clients) to halt.
-  // This way we can initialize client in main thread which means
-  // that we can immediately notify the user if the initialization
-  // failed.
-  using ReplicationClientList = utils::Synchronized<std::vector<std::unique_ptr<ReplicationClient>>, utils::SpinLock>;
-  ReplicationClientList replication_clients_;
-  std::atomic<replication::ReplicationRole> replication_role_{replication::ReplicationRole::MAIN};
-  const std::string id_;  //!< High-level assigned ID
-=======
   Indices indices_;
   Constraints constraints_;
 
   std::atomic<uint64_t> vertex_id_{0};
   std::atomic<uint64_t> edge_id_{0};
->>>>>>> 9d056e76
+  const std::string id_;  //!< High-level assigned ID
 };
 
 }  // namespace memgraph::storage