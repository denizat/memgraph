// Copyright 2024 Memgraph Ltd.
//
// Use of this software is governed by the Business Source License
// included in the file licenses/BSL.txt; by using this file, you agree to be bound by the terms of the Business Source
// License, and you may not use this file except in compliance with the Business Source License.
//
// As of the Change Date specified in that file, in accordance with
// the Business Source License, use of this software will be governed
// by the Apache License, Version 2.0, included in the file
// licenses/APL.txt.

#include <thread>
#include "absl/container/flat_hash_set.h"
#include "spdlog/spdlog.h"

#include "flags/experimental.hpp"
#include "flags/run_time_configurable.hpp"
#include "storage/v2/disk/name_id_mapper.hpp"
#include "storage/v2/storage.hpp"
#include "storage/v2/transaction.hpp"
#include "storage/v2/vertex_accessor.hpp"
#include "utils/atomic_memory_block.hpp"
#include "utils/event_counter.hpp"
#include "utils/event_histogram.hpp"
#include "utils/exceptions.hpp"
#include "utils/file.hpp"
#include "utils/logging.hpp"
#include "utils/stat.hpp"
#include "utils/timer.hpp"
#include "utils/typeinfo.hpp"
#include "utils/uuid.hpp"

namespace memgraph::storage {

<<<<<<< HEAD
using OOMExceptionEnabler = utils::MemoryTracker::OutOfMemoryExceptionEnabler;

namespace {
inline constexpr uint16_t kEpochHistoryRetention = 1000;

std::string RegisterReplicaErrorToString(Storage::RegisterReplicaError error) {
  switch (error) {
    case Storage::RegisterReplicaError::NAME_EXISTS:
      return "NAME_EXISTS";
    case Storage::RegisterReplicaError::END_POINT_EXISTS:
      return "END_POINT_EXISTS";
    case Storage::RegisterReplicaError::CONNECTION_FAILED:
      return "CONNECTION_FAILED";
    case Storage::RegisterReplicaError::COULD_NOT_BE_PERSISTED:
      return "COULD_NOT_BE_PERSISTED";
  }
  throw 1;
}
}  // namespace

auto AdvanceToVisibleVertex(utils::SkipList<Vertex>::Iterator it, utils::SkipList<Vertex>::Iterator end,
                            std::optional<VertexAccessor> *vertex, Transaction *tx, View view, Indices *indices,
                            Constraints *constraints, Config::Items config) {
  while (it != end) {
    *vertex = VertexAccessor::Create(&*it, tx, indices, constraints, config, view);
    if (!*vertex) {
      ++it;
      continue;
    }
    break;
  }
  return it;
}

AllVerticesIterable::Iterator::Iterator(AllVerticesIterable *self, utils::SkipList<Vertex>::Iterator it)
    : self_(self),
      it_(AdvanceToVisibleVertex(it, self->vertices_accessor_.end(), &self->vertex_, self->transaction_, self->view_,
                                 self->indices_, self_->constraints_, self->config_)) {}

VertexAccessor AllVerticesIterable::Iterator::operator*() const { return *self_->vertex_; }

AllVerticesIterable::Iterator &AllVerticesIterable::Iterator::operator++() {
  ++it_;
  it_ = AdvanceToVisibleVertex(it_, self_->vertices_accessor_.end(), &self_->vertex_, self_->transaction_, self_->view_,
                               self_->indices_, self_->constraints_, self_->config_);
  return *this;
}

VerticesIterable::VerticesIterable(AllVerticesIterable vertices) : type_(Type::ALL) {
  new (&all_vertices_) AllVerticesIterable(std::move(vertices));
}

VerticesIterable::VerticesIterable(LabelIndex::Iterable vertices) : type_(Type::BY_LABEL) {
  new (&vertices_by_label_) LabelIndex::Iterable(std::move(vertices));
}

VerticesIterable::VerticesIterable(LabelPropertyIndex::Iterable vertices) : type_(Type::BY_LABEL_PROPERTY) {
  new (&vertices_by_label_property_) LabelPropertyIndex::Iterable(std::move(vertices));
}

VerticesIterable::VerticesIterable(VerticesIterable &&other) noexcept : type_(other.type_) {
  switch (other.type_) {
    case Type::ALL:
      new (&all_vertices_) AllVerticesIterable(std::move(other.all_vertices_));
      break;
    case Type::BY_LABEL:
      new (&vertices_by_label_) LabelIndex::Iterable(std::move(other.vertices_by_label_));
      break;
    case Type::BY_LABEL_PROPERTY:
      new (&vertices_by_label_property_) LabelPropertyIndex::Iterable(std::move(other.vertices_by_label_property_));
      break;
  }
}

VerticesIterable &VerticesIterable::operator=(VerticesIterable &&other) noexcept {
  switch (type_) {
    case Type::ALL:
      all_vertices_.AllVerticesIterable::~AllVerticesIterable();
      break;
    case Type::BY_LABEL:
      vertices_by_label_.LabelIndex::Iterable::~Iterable();
      break;
    case Type::BY_LABEL_PROPERTY:
      vertices_by_label_property_.LabelPropertyIndex::Iterable::~Iterable();
      break;
  }
  type_ = other.type_;
  switch (other.type_) {
    case Type::ALL:
      new (&all_vertices_) AllVerticesIterable(std::move(other.all_vertices_));
      break;
    case Type::BY_LABEL:
      new (&vertices_by_label_) LabelIndex::Iterable(std::move(other.vertices_by_label_));
      break;
    case Type::BY_LABEL_PROPERTY:
      new (&vertices_by_label_property_) LabelPropertyIndex::Iterable(std::move(other.vertices_by_label_property_));
      break;
  }
  return *this;
}

VerticesIterable::~VerticesIterable() {
  switch (type_) {
    case Type::ALL:
      all_vertices_.AllVerticesIterable::~AllVerticesIterable();
      break;
    case Type::BY_LABEL:
      vertices_by_label_.LabelIndex::Iterable::~Iterable();
      break;
    case Type::BY_LABEL_PROPERTY:
      vertices_by_label_property_.LabelPropertyIndex::Iterable::~Iterable();
      break;
  }
}

VerticesIterable::Iterator VerticesIterable::begin() {
  switch (type_) {
    case Type::ALL:
      return Iterator(all_vertices_.begin());
    case Type::BY_LABEL:
      return Iterator(vertices_by_label_.begin());
    case Type::BY_LABEL_PROPERTY:
      return Iterator(vertices_by_label_property_.begin());
  }
  throw 1;
}

VerticesIterable::Iterator VerticesIterable::end() {
  switch (type_) {
    case Type::ALL:
      return Iterator(all_vertices_.end());
    case Type::BY_LABEL:
      return Iterator(vertices_by_label_.end());
    case Type::BY_LABEL_PROPERTY:
      return Iterator(vertices_by_label_property_.end());
  }
  throw 1;
}

VerticesIterable::Iterator::Iterator(AllVerticesIterable::Iterator it) : type_(Type::ALL) {
  new (&all_it_) AllVerticesIterable::Iterator(std::move(it));
}

VerticesIterable::Iterator::Iterator(LabelIndex::Iterable::Iterator it) : type_(Type::BY_LABEL) {
  new (&by_label_it_) LabelIndex::Iterable::Iterator(std::move(it));
}

VerticesIterable::Iterator::Iterator(LabelPropertyIndex::Iterable::Iterator it) : type_(Type::BY_LABEL_PROPERTY) {
  new (&by_label_property_it_) LabelPropertyIndex::Iterable::Iterator(std::move(it));
}

VerticesIterable::Iterator::Iterator(const VerticesIterable::Iterator &other) : type_(other.type_) {
  switch (other.type_) {
    case Type::ALL:
      new (&all_it_) AllVerticesIterable::Iterator(other.all_it_);
      break;
    case Type::BY_LABEL:
      new (&by_label_it_) LabelIndex::Iterable::Iterator(other.by_label_it_);
      break;
    case Type::BY_LABEL_PROPERTY:
      new (&by_label_property_it_) LabelPropertyIndex::Iterable::Iterator(other.by_label_property_it_);
      break;
  }
}

VerticesIterable::Iterator &VerticesIterable::Iterator::operator=(const VerticesIterable::Iterator &other) {
  Destroy();
  type_ = other.type_;
  switch (other.type_) {
    case Type::ALL:
      new (&all_it_) AllVerticesIterable::Iterator(other.all_it_);
      break;
    case Type::BY_LABEL:
      new (&by_label_it_) LabelIndex::Iterable::Iterator(other.by_label_it_);
      break;
    case Type::BY_LABEL_PROPERTY:
      new (&by_label_property_it_) LabelPropertyIndex::Iterable::Iterator(other.by_label_property_it_);
      break;
  }
  return *this;
}

VerticesIterable::Iterator::Iterator(VerticesIterable::Iterator &&other) noexcept : type_(other.type_) {
  switch (other.type_) {
    case Type::ALL:
      new (&all_it_) AllVerticesIterable::Iterator(std::move(other.all_it_));
      break;
    case Type::BY_LABEL:
      new (&by_label_it_) LabelIndex::Iterable::Iterator(std::move(other.by_label_it_));
      break;
    case Type::BY_LABEL_PROPERTY:
      new (&by_label_property_it_) LabelPropertyIndex::Iterable::Iterator(std::move(other.by_label_property_it_));
      break;
  }
}

VerticesIterable::Iterator &VerticesIterable::Iterator::operator=(VerticesIterable::Iterator &&other) noexcept {
  Destroy();
  type_ = other.type_;
  switch (other.type_) {
    case Type::ALL:
      new (&all_it_) AllVerticesIterable::Iterator(std::move(other.all_it_));
      break;
    case Type::BY_LABEL:
      new (&by_label_it_) LabelIndex::Iterable::Iterator(std::move(other.by_label_it_));
      break;
    case Type::BY_LABEL_PROPERTY:
      new (&by_label_property_it_) LabelPropertyIndex::Iterable::Iterator(std::move(other.by_label_property_it_));
      break;
  }
  return *this;
}

VerticesIterable::Iterator::~Iterator() { Destroy(); }

void VerticesIterable::Iterator::Destroy() noexcept {
  switch (type_) {
    case Type::ALL:
      all_it_.AllVerticesIterable::Iterator::~Iterator();
      break;
    case Type::BY_LABEL:
      by_label_it_.LabelIndex::Iterable::Iterator::~Iterator();
      break;
    case Type::BY_LABEL_PROPERTY:
      by_label_property_it_.LabelPropertyIndex::Iterable::Iterator::~Iterator();
      break;
  }
}

VertexAccessor VerticesIterable::Iterator::operator*() const {
  switch (type_) {
    case Type::ALL:
      return *all_it_;
    case Type::BY_LABEL:
      return *by_label_it_;
    case Type::BY_LABEL_PROPERTY:
      return *by_label_property_it_;
  }
  throw 1;
}

VerticesIterable::Iterator &VerticesIterable::Iterator::operator++() {
  switch (type_) {
    case Type::ALL:
      ++all_it_;
      break;
    case Type::BY_LABEL:
      ++by_label_it_;
      break;
    case Type::BY_LABEL_PROPERTY:
      ++by_label_property_it_;
      break;
  }
  return *this;
}

bool VerticesIterable::Iterator::operator==(const Iterator &other) const {
  switch (type_) {
    case Type::ALL:
      return all_it_ == other.all_it_;
    case Type::BY_LABEL:
      return by_label_it_ == other.by_label_it_;
    case Type::BY_LABEL_PROPERTY:
      return by_label_property_it_ == other.by_label_property_it_;
  }
  throw 1;
}

Storage::Storage(Config config)
    : indices_(&constraints_, config.items),
      isolation_level_(config.transaction.isolation_level),
      config_(config),
      snapshot_directory_(config_.durability.storage_directory / durability::kSnapshotDirectory),
      wal_directory_(config_.durability.storage_directory / durability::kWalDirectory),
      lock_file_path_(config_.durability.storage_directory / durability::kLockFile),
      uuid_(utils::GenerateUUID()),
      epoch_id_(utils::GenerateUUID()),
      global_locker_(file_retainer_.AddLocker()) {
  if (config_.durability.snapshot_wal_mode == Config::Durability::SnapshotWalMode::DISABLED &&
      replication_role_ == ReplicationRole::MAIN) {
    spdlog::warn(
        "The instance has the MAIN replication role, but durability logs and snapshots are disabled. Please consider "
        "enabling durability by using --storage-snapshot-interval-sec and --storage-wal-enabled flags because "
        "without write-ahead logs this instance is not replicating any data.");
  }
  if (config_.durability.snapshot_wal_mode != Config::Durability::SnapshotWalMode::DISABLED ||
      config_.durability.snapshot_on_exit || config_.durability.recover_on_startup) {
    // Create the directory initially to crash the database in case of
    // permission errors. This is done early to crash the database on startup
    // instead of crashing the database for the first time during runtime (which
    // could be an unpleasant surprise).
    utils::EnsureDirOrDie(snapshot_directory_);
    // Same reasoning as above.
    utils::EnsureDirOrDie(wal_directory_);

    // Verify that the user that started the process is the same user that is
    // the owner of the storage directory.
    durability::VerifyStorageDirectoryOwnerAndProcessUserOrDie(config_.durability.storage_directory);

    // Create the lock file and open a handle to it. This will crash the
    // database if it can't open the file for writing or if any other process is
    // holding the file opened.
    lock_file_handle_.Open(lock_file_path_, utils::OutputFile::Mode::OVERWRITE_EXISTING);
    MG_ASSERT(lock_file_handle_.AcquireLock(),
              "Couldn't acquire lock on the storage directory {}"
              "!\nAnother Memgraph process is currently running with the same "
              "storage directory, please stop it first before starting this "
              "process!",
              config_.durability.storage_directory);
  }
  if (config_.durability.recover_on_startup) {
    auto info = durability::RecoverData(snapshot_directory_, wal_directory_, &uuid_, &epoch_id_, &epoch_history_,
                                        &vertices_, &edges_, &edge_count_, &name_id_mapper_, &indices_, &constraints_,
                                        config_.items, &wal_seq_num_);
    if (info) {
      vertex_id_ = info->next_vertex_id;
      edge_id_ = info->next_edge_id;
      timestamp_ = std::max(timestamp_, info->next_timestamp);
      if (info->last_commit_timestamp) {
        last_commit_timestamp_ = *info->last_commit_timestamp;
      }
    }
  } else if (config_.durability.snapshot_wal_mode != Config::Durability::SnapshotWalMode::DISABLED ||
             config_.durability.snapshot_on_exit) {
    bool files_moved = false;
    auto backup_root = config_.durability.storage_directory / durability::kBackupDirectory;
    for (const auto &[path, dirname, what] :
         {std::make_tuple(snapshot_directory_, durability::kSnapshotDirectory, "snapshot"),
          std::make_tuple(wal_directory_, durability::kWalDirectory, "WAL")}) {
      if (!utils::DirExists(path)) continue;
      auto backup_curr = backup_root / dirname;
      std::error_code error_code;
      for (const auto &item : std::filesystem::directory_iterator(path, error_code)) {
        utils::EnsureDirOrDie(backup_root);
        utils::EnsureDirOrDie(backup_curr);
        std::error_code item_error_code;
        std::filesystem::rename(item.path(), backup_curr / item.path().filename(), item_error_code);
        MG_ASSERT(!item_error_code, "Couldn't move {} file {} because of: {}", what, item.path(),
                  item_error_code.message());
        files_moved = true;
      }
      MG_ASSERT(!error_code, "Couldn't backup {} files because of: {}", what, error_code.message());
    }
    if (files_moved) {
      spdlog::warn(
          "Since Memgraph was not supposed to recover on startup and "
          "durability is enabled, your current durability files will likely "
          "be overridden. To prevent important data loss, Memgraph has stored "
          "those files into a .backup directory inside the storage directory.");
    }
  }
  if (config_.durability.snapshot_wal_mode != Config::Durability::SnapshotWalMode::DISABLED) {
    snapshot_runner_.Run("Snapshot", config_.durability.snapshot_interval, [this] {
      if (auto maybe_error = this->CreateSnapshot(); maybe_error.HasError()) {
        switch (maybe_error.GetError()) {
          case CreateSnapshotError::DisabledForReplica:
            spdlog::warn(
                utils::MessageWithLink("Snapshots are disabled for replicas.", "https://memgr.ph/replication"));
            break;
=======
class InMemoryStorage;

Storage::Storage(Config config, StorageMode storage_mode)
    : name_id_mapper_(std::invoke([config, storage_mode]() -> std::unique_ptr<NameIdMapper> {
        if (storage_mode == StorageMode::ON_DISK_TRANSACTIONAL) {
          return std::make_unique<DiskNameIdMapper>(config.disk.name_id_mapper_directory,
                                                    config.disk.id_name_mapper_directory);
>>>>>>> 500924e0
        }
        return std::make_unique<NameIdMapper>();
      })),
      config_(config),
      isolation_level_(config.transaction.isolation_level),
      storage_mode_(storage_mode),
      indices_(config, storage_mode),
      constraints_(config, storage_mode) {
  spdlog::info("Created database with {} storage mode.", StorageModeToString(storage_mode));
}

Storage::Accessor::Accessor(SharedAccess /* tag */, Storage *storage, IsolationLevel isolation_level,
                            StorageMode storage_mode,
                            memgraph::replication_coordination_glue::ReplicationRole replication_role)
    : storage_(storage),
      // The lock must be acquired before creating the transaction object to
      // prevent freshly created transactions from dangling in an active state
      // during exclusive operations.
      storage_guard_(storage_->main_lock_),
      unique_guard_(storage_->main_lock_, std::defer_lock),
      transaction_(storage->CreateTransaction(isolation_level, storage_mode, replication_role)),
      is_transaction_active_(true),
      creation_storage_mode_(storage_mode) {}

Storage::Accessor::Accessor(UniqueAccess /* tag */, Storage *storage, IsolationLevel isolation_level,
                            StorageMode storage_mode,
                            memgraph::replication_coordination_glue::ReplicationRole replication_role)
    : storage_(storage),
      // The lock must be acquired before creating the transaction object to
      // prevent freshly created transactions from dangling in an active state
      // during exclusive operations.
      storage_guard_(storage_->main_lock_, std::defer_lock),
      unique_guard_(storage_->main_lock_),
      transaction_(storage->CreateTransaction(isolation_level, storage_mode, replication_role)),
      is_transaction_active_(true),
      creation_storage_mode_(storage_mode) {}

Storage::Accessor::Accessor(Accessor &&other) noexcept
    : storage_(other.storage_),
      storage_guard_(std::move(other.storage_guard_)),
      unique_guard_(std::move(other.unique_guard_)),
      transaction_(std::move(other.transaction_)),
      commit_timestamp_(other.commit_timestamp_),
      is_transaction_active_(other.is_transaction_active_),
      creation_storage_mode_(other.creation_storage_mode_) {
  // Don't allow the other accessor to abort our transaction in destructor.
  other.is_transaction_active_ = false;
  other.commit_timestamp_.reset();
}

StorageMode Storage::GetStorageMode() const noexcept { return storage_mode_; }

IsolationLevel Storage::GetIsolationLevel() const noexcept { return isolation_level_; }

utils::BasicResult<Storage::SetIsolationLevelError> Storage::SetIsolationLevel(IsolationLevel isolation_level) {
  std::unique_lock main_guard{main_lock_};
  isolation_level_ = isolation_level;
  return {};
}

StorageMode Storage::Accessor::GetCreationStorageMode() const noexcept { return creation_storage_mode_; }

std::optional<uint64_t> Storage::Accessor::GetTransactionId() const {
  if (is_transaction_active_) {
    return transaction_.transaction_id;
  }
  return {};
}

std::vector<LabelId> Storage::Accessor::ListAllPossiblyPresentVertexLabels() const {
  std::vector<LabelId> vertex_labels;
  storage_->stored_node_labels_.for_each([&vertex_labels](const auto &label) { vertex_labels.push_back(label); });
  return vertex_labels;
}

std::vector<EdgeTypeId> Storage::Accessor::ListAllPossiblyPresentEdgeTypes() const {
  std::vector<EdgeTypeId> edge_types;
  storage_->stored_edge_types_.for_each([&edge_types](const auto &type) { edge_types.push_back(type); });
  return edge_types;
}

void Storage::Accessor::AdvanceCommand() {
  transaction_.manyDeltasCache.Clear();  // TODO: Just invalidate the View::OLD cache, NEW should still be fine
  ++transaction_.command_id;
}

Result<std::optional<VertexAccessor>> Storage::Accessor::DeleteVertex(VertexAccessor *vertex) {
  /// NOTE: Checking whether the vertex can be deleted must be done by loading edges from disk.
  /// Loading edges is done through VertexAccessor so we do it here.
  if (storage_->storage_mode_ == StorageMode::ON_DISK_TRANSACTIONAL) {
    auto out_edges_res = vertex->OutEdges(View::OLD);
    auto in_edges_res = vertex->InEdges(View::OLD);
    if (out_edges_res.HasError() && out_edges_res.GetError() != Error::NONEXISTENT_OBJECT) {
      return out_edges_res.GetError();
    }
    if (!out_edges_res.HasError() && !out_edges_res->edges.empty()) {
      return Error::VERTEX_HAS_EDGES;
    }
    if (in_edges_res.HasError() && in_edges_res.GetError() != Error::NONEXISTENT_OBJECT) {
      return in_edges_res.GetError();
    }
    if (!in_edges_res.HasError() && !in_edges_res->edges.empty()) {
      return Error::VERTEX_HAS_EDGES;
    }
  }
  auto res = DetachDelete({vertex}, {}, false);

  if (res.HasError()) {
    return res.GetError();
  }

  const auto &value = res.GetValue();
  if (!value) {
    return std::optional<VertexAccessor>{};
  }

  const auto &[vertices, edges] = *value;

  MG_ASSERT(vertices.size() <= 1, "The number of deleted vertices is not less or equal to 1!");
  MG_ASSERT(edges.empty(), "Deleting a vertex without detaching should not have resulted in deleting any edges!");

  if (vertices.empty()) {
    return std::optional<VertexAccessor>{};
  }

  return std::make_optional<VertexAccessor>(vertices[0]);
}

Result<std::optional<std::pair<VertexAccessor, std::vector<EdgeAccessor>>>> Storage::Accessor::DetachDeleteVertex(
    VertexAccessor *vertex) {
  using ReturnType = std::pair<VertexAccessor, std::vector<EdgeAccessor>>;
  if (storage_->storage_mode_ == StorageMode::ON_DISK_TRANSACTIONAL) {
    auto out_edges_res = vertex->OutEdges(View::OLD);
    auto in_edges_res = vertex->InEdges(View::OLD);
    if (out_edges_res.HasError() && out_edges_res.GetError() != Error::NONEXISTENT_OBJECT) {
      return out_edges_res.GetError();
    }
    if (in_edges_res.HasError() && in_edges_res.GetError() != Error::NONEXISTENT_OBJECT) {
      return in_edges_res.GetError();
    }
  }

  auto res = DetachDelete({vertex}, {}, true);

  if (res.HasError()) {
    return res.GetError();
  }

  auto &value = res.GetValue();
  if (!value) {
    return std::optional<ReturnType>{};
  }

  auto &[vertices, edges] = *value;

  MG_ASSERT(vertices.size() <= 1, "The number of detach deleted vertices is not less or equal to 1!");

  return std::make_optional<ReturnType>(vertices[0], std::move(edges));
}

Result<std::optional<EdgeAccessor>> Storage::Accessor::DeleteEdge(EdgeAccessor *edge) {
  auto res = DetachDelete({}, {edge}, false);

  if (res.HasError()) {
    return res.GetError();
  }

  const auto &value = res.GetValue();
  if (!value) {
    return std::optional<EdgeAccessor>{};
  }

  const auto &[vertices, edges] = *value;

  MG_ASSERT(vertices.empty(), "Deleting an edge should not have deleted a vertex!");
  MG_ASSERT(edges.size() <= 1, "Deleted edges need to be less or equal to 1!");

  if (edges.empty()) {
    return std::optional<EdgeAccessor>{};
  }

  return std::make_optional<EdgeAccessor>(edges[0]);
}

Result<std::optional<std::pair<std::vector<VertexAccessor>, std::vector<EdgeAccessor>>>>
Storage::Accessor::DetachDelete(std::vector<VertexAccessor *> nodes, std::vector<EdgeAccessor *> edges, bool detach) {
  using ReturnType = std::pair<std::vector<VertexAccessor>, std::vector<EdgeAccessor>>;
  if (storage_->storage_mode_ == StorageMode::ON_DISK_TRANSACTIONAL) {
    for (const auto *vertex : nodes) {
      /// TODO: (andi) Extract into a separate function.
      auto out_edges_res = vertex->OutEdges(View::OLD);
      auto in_edges_res = vertex->InEdges(View::OLD);
      if (out_edges_res.HasError() && out_edges_res.GetError() != Error::NONEXISTENT_OBJECT) {
        return out_edges_res.GetError();
      }
      if (in_edges_res.HasError() && in_edges_res.GetError() != Error::NONEXISTENT_OBJECT) {
        return in_edges_res.GetError();
      }
    }
  }

  // 1. Gather nodes which are not deleted yet in the system
  auto maybe_nodes_to_delete = PrepareDeletableNodes(nodes);
  if (maybe_nodes_to_delete.HasError()) {
    return maybe_nodes_to_delete.GetError();
  }
  const std::unordered_set<Vertex *> nodes_to_delete = *maybe_nodes_to_delete.GetValue();

  // 2. Gather edges and corresponding node on the other end of the edge for the deletable nodes
  EdgeInfoForDeletion edge_deletion_info = PrepareDeletableEdges(nodes_to_delete, edges, detach);

  // Detach nodes which need to be deleted
  std::unordered_set<Gid> deleted_edge_ids;
  std::vector<EdgeAccessor> deleted_edges;
  if (detach) {
    auto maybe_cleared_edges = ClearEdgesOnVertices(nodes_to_delete, deleted_edge_ids);
    if (maybe_cleared_edges.HasError()) {
      return maybe_cleared_edges.GetError();
    }

    deleted_edges = *maybe_cleared_edges.GetValue();
  }

  // Detach nodes on the other end, which don't need deletion, by passing once through their vectors
  auto maybe_remaining_edges = DetachRemainingEdges(std::move(edge_deletion_info), deleted_edge_ids);
  if (maybe_remaining_edges.HasError()) {
    return maybe_remaining_edges.GetError();
  }
  const std::vector<EdgeAccessor> remaining_edges = *maybe_remaining_edges.GetValue();
  deleted_edges.insert(deleted_edges.end(), remaining_edges.begin(), remaining_edges.end());

  auto const maybe_deleted_vertices = TryDeleteVertices(nodes_to_delete);
  if (maybe_deleted_vertices.HasError()) {
    return maybe_deleted_vertices.GetError();
  }

  if (flags::AreExperimentsEnabled(flags::Experiments::TEXT_SEARCH)) {
    for (auto *node : nodes_to_delete) {
      storage_->indices_.text_index_.RemoveNode(node);
    }
  }

  auto deleted_vertices = maybe_deleted_vertices.GetValue();

  return std::make_optional<ReturnType>(std::move(deleted_vertices), std::move(deleted_edges));
}

Result<std::optional<std::unordered_set<Vertex *>>> Storage::Accessor::PrepareDeletableNodes(
    const std::vector<VertexAccessor *> &vertices) {
  // Some of the vertices could be already deleted in the system so we need to check
  std::unordered_set<Vertex *> nodes_to_delete{};
  for (const auto &vertex : vertices) {
    MG_ASSERT(vertex->transaction_ == &transaction_,
              "VertexAccessor must be from the same transaction as the storage "
              "accessor when deleting a vertex!");
    auto *vertex_ptr = vertex->vertex_;
    /// TODO: (andi) This is overhead for disk storage, we should not lock the vertex here
    {
      auto vertex_lock = std::unique_lock{vertex_ptr->lock};

      if (!PrepareForWrite(&transaction_, vertex_ptr)) return Error::SERIALIZATION_ERROR;

      if (vertex_ptr->deleted) {
        continue;
      }
    }

    nodes_to_delete.insert(vertex_ptr);
  }

  return std::make_optional<std::unordered_set<Vertex *>>(nodes_to_delete);
}

EdgeInfoForDeletion Storage::Accessor::PrepareDeletableEdges(const std::unordered_set<Vertex *> &vertices,
                                                             const std::vector<EdgeAccessor *> &edges,
                                                             bool detach) noexcept {
  std::unordered_set<Vertex *> partial_src_vertices;
  std::unordered_set<Vertex *> partial_dest_vertices;
  std::unordered_set<Gid> src_edge_ids;
  std::unordered_set<Gid> dest_edge_ids;

  auto try_adding_partial_delete_vertices = [this, &vertices](auto &partial_delete_vertices, auto &edge_ids,
                                                              auto &item) {
    // For the nodes on the other end of the edge, they might not get deleted in the system but only cut out
    // of the edge. Therefore, information is gathered in this step to account for every vertices' in and out
    // edges and what must be deleted
    const auto &[edge_type, opposing_vertex, edge] = item;
    if (!vertices.contains(opposing_vertex)) {
      partial_delete_vertices.insert(opposing_vertex);
      auto const edge_gid = storage_->config_.salient.items.properties_on_edges ? edge.ptr->gid : edge.gid;
      edge_ids.insert(edge_gid);
    }
  };

  // add nodes which need to be detached on the other end of the edge
  if (detach) {
    for (auto *vertex_ptr : vertices) {
      std::vector<std::tuple<EdgeTypeId, Vertex *, EdgeRef>> in_edges;
      std::vector<std::tuple<EdgeTypeId, Vertex *, EdgeRef>> out_edges;

      {
        auto vertex_lock = std::shared_lock{vertex_ptr->lock};
        in_edges = vertex_ptr->in_edges;
        out_edges = vertex_ptr->out_edges;
      }

      for (auto const &item : in_edges) {
        try_adding_partial_delete_vertices(partial_src_vertices, src_edge_ids, item);
      }
      for (auto const &item : out_edges) {
        try_adding_partial_delete_vertices(partial_dest_vertices, dest_edge_ids, item);
      }
    }
  }

  // also add edges which we want to delete from the query
  for (const auto &edge_accessor : edges) {
    if (edge_accessor->from_vertex_->deleted || edge_accessor->to_vertex_->deleted) {
      continue;
    }
    partial_src_vertices.insert(edge_accessor->from_vertex_);
    partial_dest_vertices.insert(edge_accessor->to_vertex_);

    auto const edge_gid = edge_accessor->Gid();
    src_edge_ids.insert(edge_gid);
    dest_edge_ids.insert(edge_gid);
  }

  return EdgeInfoForDeletion{.partial_src_edge_ids = std::move(src_edge_ids),
                             .partial_dest_edge_ids = std::move(dest_edge_ids),
                             .partial_src_vertices = std::move(partial_src_vertices),
                             .partial_dest_vertices = std::move(partial_dest_vertices)};
}

<<<<<<< HEAD
bool Storage::AppendToWalDataManipulation(const Transaction &transaction, uint64_t final_commit_timestamp) {
  if (!InitializeWalFile()) {
    return true;
  }
  // Traverse deltas and append them to the WAL file.
  // A single transaction will always be contained in a single WAL file.
  auto current_commit_timestamp = transaction.commit_timestamp->load(std::memory_order_acquire);

  if (replication_role_.load() == ReplicationRole::MAIN) {
    replication_clients_.WithLock([&](auto &clients) {
      for (auto &client : clients) {
        client->StartTransactionReplication(wal_file_->SequenceNumber());
      }
    });
  }

  // Helper lambda that traverses the delta chain on order to find the first
  // delta that should be processed and then appends all discovered deltas.
  auto find_and_apply_deltas = [&](const auto *delta, const auto &parent, auto filter) {
    while (true) {
      auto older = delta->next.load(std::memory_order_acquire);
      if (older == nullptr || older->timestamp->load(std::memory_order_acquire) != current_commit_timestamp) break;
      delta = older;
    }
    while (true) {
      if (filter(delta->action)) {
        wal_file_->AppendDelta(*delta, parent, final_commit_timestamp);
        replication_clients_.WithLock([&](auto &clients) {
          for (auto &client : clients) {
            client->IfStreamingTransaction(
                [&](auto &stream) { stream.AppendDelta(*delta, parent, final_commit_timestamp); });
          }
        });
      }
      auto prev = delta->prev.Get();
      MG_ASSERT(prev.type != PreviousPtr::Type::NULLPTR, "Invalid pointer!");
      if (prev.type != PreviousPtr::Type::DELTA) break;
      delta = prev.delta;
    }
  };

  // The deltas are ordered correctly in the `transaction.deltas` buffer, but we
  // don't traverse them in that order. That is because for each delta we need
  // information about the vertex or edge they belong to and that information
  // isn't stored in the deltas themselves. In order to find out information
  // about the corresponding vertex or edge it is necessary to traverse the
  // delta chain for each delta until a vertex or edge is encountered. This
  // operation is very expensive as the chain grows.
  // Instead, we traverse the edges until we find a vertex or edge and traverse
  // their delta chains. This approach has a drawback because we lose the
  // correct order of the operations. Because of that, we need to traverse the
  // deltas several times and we have to manually ensure that the stored deltas
  // will be ordered correctly.

  // 1. Process all Vertex deltas and store all operations that create vertices
  // and modify vertex data.
  for (const auto &delta : transaction.deltas) {
    auto prev = delta.prev.Get();
    MG_ASSERT(prev.type != PreviousPtr::Type::NULLPTR, "Invalid pointer!");
    if (prev.type != PreviousPtr::Type::VERTEX) continue;
    find_and_apply_deltas(&delta, *prev.vertex, [](auto action) {
      switch (action) {
        case Delta::Action::DELETE_OBJECT:
        case Delta::Action::SET_PROPERTY:
        case Delta::Action::ADD_LABEL:
        case Delta::Action::REMOVE_LABEL:
          return true;

        case Delta::Action::RECREATE_OBJECT:
        case Delta::Action::ADD_IN_EDGE:
        case Delta::Action::ADD_OUT_EDGE:
        case Delta::Action::REMOVE_IN_EDGE:
        case Delta::Action::REMOVE_OUT_EDGE:
          return false;
      }
      throw 1;
    });
  }
  // 2. Process all Vertex deltas and store all operations that create edges.
  for (const auto &delta : transaction.deltas) {
    auto prev = delta.prev.Get();
    MG_ASSERT(prev.type != PreviousPtr::Type::NULLPTR, "Invalid pointer!");
    if (prev.type != PreviousPtr::Type::VERTEX) continue;
    find_and_apply_deltas(&delta, *prev.vertex, [](auto action) {
      switch (action) {
        case Delta::Action::REMOVE_OUT_EDGE:
          return true;

        case Delta::Action::DELETE_OBJECT:
        case Delta::Action::RECREATE_OBJECT:
        case Delta::Action::SET_PROPERTY:
        case Delta::Action::ADD_LABEL:
        case Delta::Action::REMOVE_LABEL:
        case Delta::Action::ADD_IN_EDGE:
        case Delta::Action::ADD_OUT_EDGE:
        case Delta::Action::REMOVE_IN_EDGE:
          return false;
      }
      throw 1;
    });
  }
  // 3. Process all Edge deltas and store all operations that modify edge data.
  for (const auto &delta : transaction.deltas) {
    auto prev = delta.prev.Get();
    MG_ASSERT(prev.type != PreviousPtr::Type::NULLPTR, "Invalid pointer!");
    if (prev.type != PreviousPtr::Type::EDGE) continue;
    find_and_apply_deltas(&delta, *prev.edge, [](auto action) {
      switch (action) {
        case Delta::Action::SET_PROPERTY:
          return true;

        case Delta::Action::DELETE_OBJECT:
        case Delta::Action::RECREATE_OBJECT:
        case Delta::Action::ADD_LABEL:
        case Delta::Action::REMOVE_LABEL:
        case Delta::Action::ADD_IN_EDGE:
        case Delta::Action::ADD_OUT_EDGE:
        case Delta::Action::REMOVE_IN_EDGE:
        case Delta::Action::REMOVE_OUT_EDGE:
          return false;
      }
      throw 1;
    });
  }
  // 4. Process all Vertex deltas and store all operations that delete edges.
  for (const auto &delta : transaction.deltas) {
    auto prev = delta.prev.Get();
    MG_ASSERT(prev.type != PreviousPtr::Type::NULLPTR, "Invalid pointer!");
    if (prev.type != PreviousPtr::Type::VERTEX) continue;
    find_and_apply_deltas(&delta, *prev.vertex, [](auto action) {
      switch (action) {
        case Delta::Action::ADD_OUT_EDGE:
          return true;

        case Delta::Action::DELETE_OBJECT:
        case Delta::Action::RECREATE_OBJECT:
        case Delta::Action::SET_PROPERTY:
        case Delta::Action::ADD_LABEL:
        case Delta::Action::REMOVE_LABEL:
        case Delta::Action::ADD_IN_EDGE:
        case Delta::Action::REMOVE_IN_EDGE:
        case Delta::Action::REMOVE_OUT_EDGE:
          return false;
      }
      throw 1;
    });
  }
  // 5. Process all Vertex deltas and store all operations that delete vertices.
  for (const auto &delta : transaction.deltas) {
    auto prev = delta.prev.Get();
    MG_ASSERT(prev.type != PreviousPtr::Type::NULLPTR, "Invalid pointer!");
    if (prev.type != PreviousPtr::Type::VERTEX) continue;
    find_and_apply_deltas(&delta, *prev.vertex, [](auto action) {
      switch (action) {
        case Delta::Action::RECREATE_OBJECT:
          return true;

        case Delta::Action::DELETE_OBJECT:
        case Delta::Action::SET_PROPERTY:
        case Delta::Action::ADD_LABEL:
        case Delta::Action::REMOVE_LABEL:
        case Delta::Action::ADD_IN_EDGE:
        case Delta::Action::ADD_OUT_EDGE:
        case Delta::Action::REMOVE_IN_EDGE:
        case Delta::Action::REMOVE_OUT_EDGE:
          return false;
      }
      throw 1;
    });
  }

  // Add a delta that indicates that the transaction is fully written to the WAL
  // file.
  wal_file_->AppendTransactionEnd(final_commit_timestamp);
=======
Result<std::optional<std::vector<EdgeAccessor>>> Storage::Accessor::ClearEdgesOnVertices(
    const std::unordered_set<Vertex *> &vertices, std::unordered_set<Gid> &deleted_edge_ids) {
  // We want to gather all edges that we delete in this step so that we can proceed with
  // further deletion
  using ReturnType = std::vector<EdgeAccessor>;
  std::vector<EdgeAccessor> deleted_edges{};
>>>>>>> 500924e0

  auto clear_edges = [this, &deleted_edges, &deleted_edge_ids](
                         auto *vertex_ptr, auto *attached_edges_to_vertex, auto deletion_delta,
                         auto reverse_vertex_order) -> Result<std::optional<ReturnType>> {
    auto vertex_lock = std::unique_lock{vertex_ptr->lock};
    while (!attached_edges_to_vertex->empty()) {
      // get the information about the last edge in the vertex collection
      auto const &[edge_type, opposing_vertex, edge_ref] = *attached_edges_to_vertex->rbegin();

      /// TODO: (andi) Again here, no need to lock the edge if using on disk storage.
      std::unique_lock<utils::RWSpinLock> guard;
      if (storage_->config_.salient.items.properties_on_edges) {
        auto edge_ptr = edge_ref.ptr;
        guard = std::unique_lock{edge_ptr->lock};

        if (!PrepareForWrite(&transaction_, edge_ptr)) return Error::SERIALIZATION_ERROR;
      }

      if (!PrepareForWrite(&transaction_, vertex_ptr)) return Error::SERIALIZATION_ERROR;
      MG_ASSERT(!vertex_ptr->deleted, "Invalid database state!");

      // MarkEdgeAsDeleted allocates additional memory
      // and CreateAndLinkDelta needs memory
      utils::AtomicMemoryBlock atomic_memory_block{[&attached_edges_to_vertex, &deleted_edge_ids, &reverse_vertex_order,
                                                    &vertex_ptr, &deleted_edges, deletion_delta = deletion_delta,
                                                    edge_type = edge_type, opposing_vertex = opposing_vertex,
                                                    edge_ref = edge_ref, this]() {
        attached_edges_to_vertex->pop_back();
        if (this->storage_->config_.salient.items.properties_on_edges) {
          auto *edge_ptr = edge_ref.ptr;
          MarkEdgeAsDeleted(edge_ptr);
        }

        auto const edge_gid = storage_->config_.salient.items.properties_on_edges ? edge_ref.ptr->gid : edge_ref.gid;
        auto const [_, was_inserted] = deleted_edge_ids.insert(edge_gid);
        bool const edge_cleared_from_both_directions = !was_inserted;
        if (edge_cleared_from_both_directions) {
          auto *from_vertex = reverse_vertex_order ? vertex_ptr : opposing_vertex;
          auto *to_vertex = reverse_vertex_order ? opposing_vertex : vertex_ptr;
          deleted_edges.emplace_back(edge_ref, edge_type, from_vertex, to_vertex, storage_, &transaction_, true);
        }
        CreateAndLinkDelta(&transaction_, vertex_ptr, deletion_delta, edge_type, opposing_vertex, edge_ref);
      }};
      std::invoke(atomic_memory_block);
    }

    return std::make_optional<ReturnType>();
  };

  // delete the in and out edges from the nodes we want to delete
  // no need to lock here, we are just passing the pointer of the in and out edges collections
  for (auto *vertex_ptr : vertices) {
    auto maybe_error = clear_edges(vertex_ptr, &vertex_ptr->in_edges, Delta::AddInEdgeTag(), false);
    if (maybe_error.HasError()) {
      return maybe_error;
    }

    maybe_error = clear_edges(vertex_ptr, &vertex_ptr->out_edges, Delta::AddOutEdgeTag(), true);
    if (maybe_error.HasError()) {
      return maybe_error;
    }
  }

  return std::make_optional<ReturnType>(deleted_edges);
}

Result<std::optional<std::vector<EdgeAccessor>>> Storage::Accessor::DetachRemainingEdges(
    EdgeInfoForDeletion info, std::unordered_set<Gid> &partially_detached_edge_ids) {
  using ReturnType = std::vector<EdgeAccessor>;
  std::vector<EdgeAccessor> deleted_edges{};

  auto clear_edges_on_other_direction = [this, &deleted_edges, &partially_detached_edge_ids](
                                            auto *vertex_ptr, auto *edges_attached_to_vertex, auto &set_for_erasure,
                                            auto deletion_delta,
                                            auto reverse_vertex_order) -> Result<std::optional<ReturnType>> {
    auto vertex_lock = std::unique_lock{vertex_ptr->lock};

    if (!PrepareForWrite(&transaction_, vertex_ptr)) return Error::SERIALIZATION_ERROR;
    MG_ASSERT(!vertex_ptr->deleted, "Invalid database state!");

    auto mid = std::partition(
        edges_attached_to_vertex->begin(), edges_attached_to_vertex->end(), [this, &set_for_erasure](auto &edge) {
          auto const &[edge_type, opposing_vertex, edge_ref] = edge;
          auto const edge_gid = storage_->config_.salient.items.properties_on_edges ? edge_ref.ptr->gid : edge_ref.gid;
          return !set_for_erasure.contains(edge_gid);
        });

    // Creating deltas and erasing edge only at the end -> we might have incomplete state as
    // delta might cause OOM, so we don't remove edges from edges_attached_to_vertex
    utils::AtomicMemoryBlock atomic_memory_block{[&mid, &edges_attached_to_vertex, &deleted_edges,
                                                  &partially_detached_edge_ids, this, vertex_ptr, deletion_delta,
                                                  reverse_vertex_order]() {
      for (auto it = mid; it != edges_attached_to_vertex->end(); it++) {
        auto const &[edge_type, opposing_vertex, edge_ref] = *it;
        std::unique_lock<utils::RWSpinLock> guard;
        if (storage_->config_.salient.items.properties_on_edges) {
          auto edge_ptr = edge_ref.ptr;
          guard = std::unique_lock{edge_ptr->lock};
          // this can happen only if we marked edges for deletion with no nodes,
          // so the method detaching nodes will not do anything
          MarkEdgeAsDeleted(edge_ptr);
        }

        CreateAndLinkDelta(&transaction_, vertex_ptr, deletion_delta, edge_type, opposing_vertex, edge_ref);

        auto const edge_gid = storage_->config_.salient.items.properties_on_edges ? edge_ref.ptr->gid : edge_ref.gid;
        auto const [_, was_inserted] = partially_detached_edge_ids.insert(edge_gid);
        bool const edge_cleared_from_both_directions = !was_inserted;
        if (edge_cleared_from_both_directions) {
          auto *from_vertex = reverse_vertex_order ? opposing_vertex : vertex_ptr;
          auto *to_vertex = reverse_vertex_order ? vertex_ptr : opposing_vertex;
          deleted_edges.emplace_back(edge_ref, edge_type, from_vertex, to_vertex, storage_, &transaction_, true);
        }
      }
      edges_attached_to_vertex->erase(mid, edges_attached_to_vertex->end());
    }};

    std::invoke(atomic_memory_block);
    return std::make_optional<ReturnType>();
  };

  // remove edges from vertex collections which we aggregated for just detaching
  for (auto *vertex_ptr : info.partial_src_vertices) {
    auto maybe_error = clear_edges_on_other_direction(vertex_ptr, &vertex_ptr->out_edges, info.partial_src_edge_ids,
                                                      Delta::AddOutEdgeTag(), false);
    if (maybe_error.HasError()) {
      return maybe_error;
    }
  }
  for (auto *vertex_ptr : info.partial_dest_vertices) {
    auto maybe_error = clear_edges_on_other_direction(vertex_ptr, &vertex_ptr->in_edges, info.partial_dest_edge_ids,
                                                      Delta::AddInEdgeTag(), true);
    if (maybe_error.HasError()) {
      return maybe_error;
    }
  }

  return std::make_optional<ReturnType>(deleted_edges);
}

Result<std::vector<VertexAccessor>> Storage::Accessor::TryDeleteVertices(const std::unordered_set<Vertex *> &vertices) {
  std::vector<VertexAccessor> deleted_vertices;
  deleted_vertices.reserve(vertices.size());

  for (auto *vertex_ptr : vertices) {
    auto vertex_lock = std::unique_lock{vertex_ptr->lock};

    if (!PrepareForWrite(&transaction_, vertex_ptr)) return Error::SERIALIZATION_ERROR;

    MG_ASSERT(!vertex_ptr->deleted, "Invalid database state!");

    if (!vertex_ptr->in_edges.empty() || !vertex_ptr->out_edges.empty()) {
      return Error::VERTEX_HAS_EDGES;
    }

    CreateAndLinkDelta(&transaction_, vertex_ptr, Delta::RecreateObjectTag());
    vertex_ptr->deleted = true;

    deleted_vertices.emplace_back(vertex_ptr, storage_, &transaction_, true);
  }

  return deleted_vertices;
}

void Storage::Accessor::MarkEdgeAsDeleted(Edge *edge) {
  if (!edge->deleted) {
    CreateAndLinkDelta(&transaction_, edge, Delta::RecreateObjectTag());
    edge->deleted = true;
    storage_->edge_count_.fetch_sub(1, std::memory_order_acq_rel);
  }
}

void Storage::Accessor::CreateTextIndex(const std::string &index_name, LabelId label, query::DbAccessor *db) {
  MG_ASSERT(unique_guard_.owns_lock(), "Creating a text index requires unique access to storage!");
  storage_->indices_.text_index_.CreateIndex(storage_->config_.durability.storage_directory, index_name, label, db);
  transaction_.md_deltas.emplace_back(MetadataDelta::text_index_create, index_name, label);
  memgraph::metrics::IncrementCounter(memgraph::metrics::ActiveTextIndices);
}

void Storage::Accessor::DropTextIndex(const std::string &index_name) {
  MG_ASSERT(unique_guard_.owns_lock(), "Dropping a text index requires unique access to storage!");
  auto deleted_index_label =
      storage_->indices_.text_index_.DropIndex(storage_->config_.durability.storage_directory, index_name);
  transaction_.md_deltas.emplace_back(MetadataDelta::text_index_drop, index_name, deleted_index_label);
  memgraph::metrics::DecrementCounter(memgraph::metrics::ActiveTextIndices);
}

}  // namespace memgraph::storage<|MERGE_RESOLUTION|>--- conflicted
+++ resolved
@@ -32,367 +32,6 @@
 
 namespace memgraph::storage {
 
-<<<<<<< HEAD
-using OOMExceptionEnabler = utils::MemoryTracker::OutOfMemoryExceptionEnabler;
-
-namespace {
-inline constexpr uint16_t kEpochHistoryRetention = 1000;
-
-std::string RegisterReplicaErrorToString(Storage::RegisterReplicaError error) {
-  switch (error) {
-    case Storage::RegisterReplicaError::NAME_EXISTS:
-      return "NAME_EXISTS";
-    case Storage::RegisterReplicaError::END_POINT_EXISTS:
-      return "END_POINT_EXISTS";
-    case Storage::RegisterReplicaError::CONNECTION_FAILED:
-      return "CONNECTION_FAILED";
-    case Storage::RegisterReplicaError::COULD_NOT_BE_PERSISTED:
-      return "COULD_NOT_BE_PERSISTED";
-  }
-  throw 1;
-}
-}  // namespace
-
-auto AdvanceToVisibleVertex(utils::SkipList<Vertex>::Iterator it, utils::SkipList<Vertex>::Iterator end,
-                            std::optional<VertexAccessor> *vertex, Transaction *tx, View view, Indices *indices,
-                            Constraints *constraints, Config::Items config) {
-  while (it != end) {
-    *vertex = VertexAccessor::Create(&*it, tx, indices, constraints, config, view);
-    if (!*vertex) {
-      ++it;
-      continue;
-    }
-    break;
-  }
-  return it;
-}
-
-AllVerticesIterable::Iterator::Iterator(AllVerticesIterable *self, utils::SkipList<Vertex>::Iterator it)
-    : self_(self),
-      it_(AdvanceToVisibleVertex(it, self->vertices_accessor_.end(), &self->vertex_, self->transaction_, self->view_,
-                                 self->indices_, self_->constraints_, self->config_)) {}
-
-VertexAccessor AllVerticesIterable::Iterator::operator*() const { return *self_->vertex_; }
-
-AllVerticesIterable::Iterator &AllVerticesIterable::Iterator::operator++() {
-  ++it_;
-  it_ = AdvanceToVisibleVertex(it_, self_->vertices_accessor_.end(), &self_->vertex_, self_->transaction_, self_->view_,
-                               self_->indices_, self_->constraints_, self_->config_);
-  return *this;
-}
-
-VerticesIterable::VerticesIterable(AllVerticesIterable vertices) : type_(Type::ALL) {
-  new (&all_vertices_) AllVerticesIterable(std::move(vertices));
-}
-
-VerticesIterable::VerticesIterable(LabelIndex::Iterable vertices) : type_(Type::BY_LABEL) {
-  new (&vertices_by_label_) LabelIndex::Iterable(std::move(vertices));
-}
-
-VerticesIterable::VerticesIterable(LabelPropertyIndex::Iterable vertices) : type_(Type::BY_LABEL_PROPERTY) {
-  new (&vertices_by_label_property_) LabelPropertyIndex::Iterable(std::move(vertices));
-}
-
-VerticesIterable::VerticesIterable(VerticesIterable &&other) noexcept : type_(other.type_) {
-  switch (other.type_) {
-    case Type::ALL:
-      new (&all_vertices_) AllVerticesIterable(std::move(other.all_vertices_));
-      break;
-    case Type::BY_LABEL:
-      new (&vertices_by_label_) LabelIndex::Iterable(std::move(other.vertices_by_label_));
-      break;
-    case Type::BY_LABEL_PROPERTY:
-      new (&vertices_by_label_property_) LabelPropertyIndex::Iterable(std::move(other.vertices_by_label_property_));
-      break;
-  }
-}
-
-VerticesIterable &VerticesIterable::operator=(VerticesIterable &&other) noexcept {
-  switch (type_) {
-    case Type::ALL:
-      all_vertices_.AllVerticesIterable::~AllVerticesIterable();
-      break;
-    case Type::BY_LABEL:
-      vertices_by_label_.LabelIndex::Iterable::~Iterable();
-      break;
-    case Type::BY_LABEL_PROPERTY:
-      vertices_by_label_property_.LabelPropertyIndex::Iterable::~Iterable();
-      break;
-  }
-  type_ = other.type_;
-  switch (other.type_) {
-    case Type::ALL:
-      new (&all_vertices_) AllVerticesIterable(std::move(other.all_vertices_));
-      break;
-    case Type::BY_LABEL:
-      new (&vertices_by_label_) LabelIndex::Iterable(std::move(other.vertices_by_label_));
-      break;
-    case Type::BY_LABEL_PROPERTY:
-      new (&vertices_by_label_property_) LabelPropertyIndex::Iterable(std::move(other.vertices_by_label_property_));
-      break;
-  }
-  return *this;
-}
-
-VerticesIterable::~VerticesIterable() {
-  switch (type_) {
-    case Type::ALL:
-      all_vertices_.AllVerticesIterable::~AllVerticesIterable();
-      break;
-    case Type::BY_LABEL:
-      vertices_by_label_.LabelIndex::Iterable::~Iterable();
-      break;
-    case Type::BY_LABEL_PROPERTY:
-      vertices_by_label_property_.LabelPropertyIndex::Iterable::~Iterable();
-      break;
-  }
-}
-
-VerticesIterable::Iterator VerticesIterable::begin() {
-  switch (type_) {
-    case Type::ALL:
-      return Iterator(all_vertices_.begin());
-    case Type::BY_LABEL:
-      return Iterator(vertices_by_label_.begin());
-    case Type::BY_LABEL_PROPERTY:
-      return Iterator(vertices_by_label_property_.begin());
-  }
-  throw 1;
-}
-
-VerticesIterable::Iterator VerticesIterable::end() {
-  switch (type_) {
-    case Type::ALL:
-      return Iterator(all_vertices_.end());
-    case Type::BY_LABEL:
-      return Iterator(vertices_by_label_.end());
-    case Type::BY_LABEL_PROPERTY:
-      return Iterator(vertices_by_label_property_.end());
-  }
-  throw 1;
-}
-
-VerticesIterable::Iterator::Iterator(AllVerticesIterable::Iterator it) : type_(Type::ALL) {
-  new (&all_it_) AllVerticesIterable::Iterator(std::move(it));
-}
-
-VerticesIterable::Iterator::Iterator(LabelIndex::Iterable::Iterator it) : type_(Type::BY_LABEL) {
-  new (&by_label_it_) LabelIndex::Iterable::Iterator(std::move(it));
-}
-
-VerticesIterable::Iterator::Iterator(LabelPropertyIndex::Iterable::Iterator it) : type_(Type::BY_LABEL_PROPERTY) {
-  new (&by_label_property_it_) LabelPropertyIndex::Iterable::Iterator(std::move(it));
-}
-
-VerticesIterable::Iterator::Iterator(const VerticesIterable::Iterator &other) : type_(other.type_) {
-  switch (other.type_) {
-    case Type::ALL:
-      new (&all_it_) AllVerticesIterable::Iterator(other.all_it_);
-      break;
-    case Type::BY_LABEL:
-      new (&by_label_it_) LabelIndex::Iterable::Iterator(other.by_label_it_);
-      break;
-    case Type::BY_LABEL_PROPERTY:
-      new (&by_label_property_it_) LabelPropertyIndex::Iterable::Iterator(other.by_label_property_it_);
-      break;
-  }
-}
-
-VerticesIterable::Iterator &VerticesIterable::Iterator::operator=(const VerticesIterable::Iterator &other) {
-  Destroy();
-  type_ = other.type_;
-  switch (other.type_) {
-    case Type::ALL:
-      new (&all_it_) AllVerticesIterable::Iterator(other.all_it_);
-      break;
-    case Type::BY_LABEL:
-      new (&by_label_it_) LabelIndex::Iterable::Iterator(other.by_label_it_);
-      break;
-    case Type::BY_LABEL_PROPERTY:
-      new (&by_label_property_it_) LabelPropertyIndex::Iterable::Iterator(other.by_label_property_it_);
-      break;
-  }
-  return *this;
-}
-
-VerticesIterable::Iterator::Iterator(VerticesIterable::Iterator &&other) noexcept : type_(other.type_) {
-  switch (other.type_) {
-    case Type::ALL:
-      new (&all_it_) AllVerticesIterable::Iterator(std::move(other.all_it_));
-      break;
-    case Type::BY_LABEL:
-      new (&by_label_it_) LabelIndex::Iterable::Iterator(std::move(other.by_label_it_));
-      break;
-    case Type::BY_LABEL_PROPERTY:
-      new (&by_label_property_it_) LabelPropertyIndex::Iterable::Iterator(std::move(other.by_label_property_it_));
-      break;
-  }
-}
-
-VerticesIterable::Iterator &VerticesIterable::Iterator::operator=(VerticesIterable::Iterator &&other) noexcept {
-  Destroy();
-  type_ = other.type_;
-  switch (other.type_) {
-    case Type::ALL:
-      new (&all_it_) AllVerticesIterable::Iterator(std::move(other.all_it_));
-      break;
-    case Type::BY_LABEL:
-      new (&by_label_it_) LabelIndex::Iterable::Iterator(std::move(other.by_label_it_));
-      break;
-    case Type::BY_LABEL_PROPERTY:
-      new (&by_label_property_it_) LabelPropertyIndex::Iterable::Iterator(std::move(other.by_label_property_it_));
-      break;
-  }
-  return *this;
-}
-
-VerticesIterable::Iterator::~Iterator() { Destroy(); }
-
-void VerticesIterable::Iterator::Destroy() noexcept {
-  switch (type_) {
-    case Type::ALL:
-      all_it_.AllVerticesIterable::Iterator::~Iterator();
-      break;
-    case Type::BY_LABEL:
-      by_label_it_.LabelIndex::Iterable::Iterator::~Iterator();
-      break;
-    case Type::BY_LABEL_PROPERTY:
-      by_label_property_it_.LabelPropertyIndex::Iterable::Iterator::~Iterator();
-      break;
-  }
-}
-
-VertexAccessor VerticesIterable::Iterator::operator*() const {
-  switch (type_) {
-    case Type::ALL:
-      return *all_it_;
-    case Type::BY_LABEL:
-      return *by_label_it_;
-    case Type::BY_LABEL_PROPERTY:
-      return *by_label_property_it_;
-  }
-  throw 1;
-}
-
-VerticesIterable::Iterator &VerticesIterable::Iterator::operator++() {
-  switch (type_) {
-    case Type::ALL:
-      ++all_it_;
-      break;
-    case Type::BY_LABEL:
-      ++by_label_it_;
-      break;
-    case Type::BY_LABEL_PROPERTY:
-      ++by_label_property_it_;
-      break;
-  }
-  return *this;
-}
-
-bool VerticesIterable::Iterator::operator==(const Iterator &other) const {
-  switch (type_) {
-    case Type::ALL:
-      return all_it_ == other.all_it_;
-    case Type::BY_LABEL:
-      return by_label_it_ == other.by_label_it_;
-    case Type::BY_LABEL_PROPERTY:
-      return by_label_property_it_ == other.by_label_property_it_;
-  }
-  throw 1;
-}
-
-Storage::Storage(Config config)
-    : indices_(&constraints_, config.items),
-      isolation_level_(config.transaction.isolation_level),
-      config_(config),
-      snapshot_directory_(config_.durability.storage_directory / durability::kSnapshotDirectory),
-      wal_directory_(config_.durability.storage_directory / durability::kWalDirectory),
-      lock_file_path_(config_.durability.storage_directory / durability::kLockFile),
-      uuid_(utils::GenerateUUID()),
-      epoch_id_(utils::GenerateUUID()),
-      global_locker_(file_retainer_.AddLocker()) {
-  if (config_.durability.snapshot_wal_mode == Config::Durability::SnapshotWalMode::DISABLED &&
-      replication_role_ == ReplicationRole::MAIN) {
-    spdlog::warn(
-        "The instance has the MAIN replication role, but durability logs and snapshots are disabled. Please consider "
-        "enabling durability by using --storage-snapshot-interval-sec and --storage-wal-enabled flags because "
-        "without write-ahead logs this instance is not replicating any data.");
-  }
-  if (config_.durability.snapshot_wal_mode != Config::Durability::SnapshotWalMode::DISABLED ||
-      config_.durability.snapshot_on_exit || config_.durability.recover_on_startup) {
-    // Create the directory initially to crash the database in case of
-    // permission errors. This is done early to crash the database on startup
-    // instead of crashing the database for the first time during runtime (which
-    // could be an unpleasant surprise).
-    utils::EnsureDirOrDie(snapshot_directory_);
-    // Same reasoning as above.
-    utils::EnsureDirOrDie(wal_directory_);
-
-    // Verify that the user that started the process is the same user that is
-    // the owner of the storage directory.
-    durability::VerifyStorageDirectoryOwnerAndProcessUserOrDie(config_.durability.storage_directory);
-
-    // Create the lock file and open a handle to it. This will crash the
-    // database if it can't open the file for writing or if any other process is
-    // holding the file opened.
-    lock_file_handle_.Open(lock_file_path_, utils::OutputFile::Mode::OVERWRITE_EXISTING);
-    MG_ASSERT(lock_file_handle_.AcquireLock(),
-              "Couldn't acquire lock on the storage directory {}"
-              "!\nAnother Memgraph process is currently running with the same "
-              "storage directory, please stop it first before starting this "
-              "process!",
-              config_.durability.storage_directory);
-  }
-  if (config_.durability.recover_on_startup) {
-    auto info = durability::RecoverData(snapshot_directory_, wal_directory_, &uuid_, &epoch_id_, &epoch_history_,
-                                        &vertices_, &edges_, &edge_count_, &name_id_mapper_, &indices_, &constraints_,
-                                        config_.items, &wal_seq_num_);
-    if (info) {
-      vertex_id_ = info->next_vertex_id;
-      edge_id_ = info->next_edge_id;
-      timestamp_ = std::max(timestamp_, info->next_timestamp);
-      if (info->last_commit_timestamp) {
-        last_commit_timestamp_ = *info->last_commit_timestamp;
-      }
-    }
-  } else if (config_.durability.snapshot_wal_mode != Config::Durability::SnapshotWalMode::DISABLED ||
-             config_.durability.snapshot_on_exit) {
-    bool files_moved = false;
-    auto backup_root = config_.durability.storage_directory / durability::kBackupDirectory;
-    for (const auto &[path, dirname, what] :
-         {std::make_tuple(snapshot_directory_, durability::kSnapshotDirectory, "snapshot"),
-          std::make_tuple(wal_directory_, durability::kWalDirectory, "WAL")}) {
-      if (!utils::DirExists(path)) continue;
-      auto backup_curr = backup_root / dirname;
-      std::error_code error_code;
-      for (const auto &item : std::filesystem::directory_iterator(path, error_code)) {
-        utils::EnsureDirOrDie(backup_root);
-        utils::EnsureDirOrDie(backup_curr);
-        std::error_code item_error_code;
-        std::filesystem::rename(item.path(), backup_curr / item.path().filename(), item_error_code);
-        MG_ASSERT(!item_error_code, "Couldn't move {} file {} because of: {}", what, item.path(),
-                  item_error_code.message());
-        files_moved = true;
-      }
-      MG_ASSERT(!error_code, "Couldn't backup {} files because of: {}", what, error_code.message());
-    }
-    if (files_moved) {
-      spdlog::warn(
-          "Since Memgraph was not supposed to recover on startup and "
-          "durability is enabled, your current durability files will likely "
-          "be overridden. To prevent important data loss, Memgraph has stored "
-          "those files into a .backup directory inside the storage directory.");
-    }
-  }
-  if (config_.durability.snapshot_wal_mode != Config::Durability::SnapshotWalMode::DISABLED) {
-    snapshot_runner_.Run("Snapshot", config_.durability.snapshot_interval, [this] {
-      if (auto maybe_error = this->CreateSnapshot(); maybe_error.HasError()) {
-        switch (maybe_error.GetError()) {
-          case CreateSnapshotError::DisabledForReplica:
-            spdlog::warn(
-                utils::MessageWithLink("Snapshots are disabled for replicas.", "https://memgr.ph/replication"));
-            break;
-=======
 class InMemoryStorage;
 
 Storage::Storage(Config config, StorageMode storage_mode)
@@ -400,7 +39,6 @@
         if (storage_mode == StorageMode::ON_DISK_TRANSACTIONAL) {
           return std::make_unique<DiskNameIdMapper>(config.disk.name_id_mapper_directory,
                                                     config.disk.id_name_mapper_directory);
->>>>>>> 500924e0
         }
         return std::make_unique<NameIdMapper>();
       })),
@@ -735,189 +373,12 @@
                              .partial_dest_vertices = std::move(partial_dest_vertices)};
 }
 
-<<<<<<< HEAD
-bool Storage::AppendToWalDataManipulation(const Transaction &transaction, uint64_t final_commit_timestamp) {
-  if (!InitializeWalFile()) {
-    return true;
-  }
-  // Traverse deltas and append them to the WAL file.
-  // A single transaction will always be contained in a single WAL file.
-  auto current_commit_timestamp = transaction.commit_timestamp->load(std::memory_order_acquire);
-
-  if (replication_role_.load() == ReplicationRole::MAIN) {
-    replication_clients_.WithLock([&](auto &clients) {
-      for (auto &client : clients) {
-        client->StartTransactionReplication(wal_file_->SequenceNumber());
-      }
-    });
-  }
-
-  // Helper lambda that traverses the delta chain on order to find the first
-  // delta that should be processed and then appends all discovered deltas.
-  auto find_and_apply_deltas = [&](const auto *delta, const auto &parent, auto filter) {
-    while (true) {
-      auto older = delta->next.load(std::memory_order_acquire);
-      if (older == nullptr || older->timestamp->load(std::memory_order_acquire) != current_commit_timestamp) break;
-      delta = older;
-    }
-    while (true) {
-      if (filter(delta->action)) {
-        wal_file_->AppendDelta(*delta, parent, final_commit_timestamp);
-        replication_clients_.WithLock([&](auto &clients) {
-          for (auto &client : clients) {
-            client->IfStreamingTransaction(
-                [&](auto &stream) { stream.AppendDelta(*delta, parent, final_commit_timestamp); });
-          }
-        });
-      }
-      auto prev = delta->prev.Get();
-      MG_ASSERT(prev.type != PreviousPtr::Type::NULLPTR, "Invalid pointer!");
-      if (prev.type != PreviousPtr::Type::DELTA) break;
-      delta = prev.delta;
-    }
-  };
-
-  // The deltas are ordered correctly in the `transaction.deltas` buffer, but we
-  // don't traverse them in that order. That is because for each delta we need
-  // information about the vertex or edge they belong to and that information
-  // isn't stored in the deltas themselves. In order to find out information
-  // about the corresponding vertex or edge it is necessary to traverse the
-  // delta chain for each delta until a vertex or edge is encountered. This
-  // operation is very expensive as the chain grows.
-  // Instead, we traverse the edges until we find a vertex or edge and traverse
-  // their delta chains. This approach has a drawback because we lose the
-  // correct order of the operations. Because of that, we need to traverse the
-  // deltas several times and we have to manually ensure that the stored deltas
-  // will be ordered correctly.
-
-  // 1. Process all Vertex deltas and store all operations that create vertices
-  // and modify vertex data.
-  for (const auto &delta : transaction.deltas) {
-    auto prev = delta.prev.Get();
-    MG_ASSERT(prev.type != PreviousPtr::Type::NULLPTR, "Invalid pointer!");
-    if (prev.type != PreviousPtr::Type::VERTEX) continue;
-    find_and_apply_deltas(&delta, *prev.vertex, [](auto action) {
-      switch (action) {
-        case Delta::Action::DELETE_OBJECT:
-        case Delta::Action::SET_PROPERTY:
-        case Delta::Action::ADD_LABEL:
-        case Delta::Action::REMOVE_LABEL:
-          return true;
-
-        case Delta::Action::RECREATE_OBJECT:
-        case Delta::Action::ADD_IN_EDGE:
-        case Delta::Action::ADD_OUT_EDGE:
-        case Delta::Action::REMOVE_IN_EDGE:
-        case Delta::Action::REMOVE_OUT_EDGE:
-          return false;
-      }
-      throw 1;
-    });
-  }
-  // 2. Process all Vertex deltas and store all operations that create edges.
-  for (const auto &delta : transaction.deltas) {
-    auto prev = delta.prev.Get();
-    MG_ASSERT(prev.type != PreviousPtr::Type::NULLPTR, "Invalid pointer!");
-    if (prev.type != PreviousPtr::Type::VERTEX) continue;
-    find_and_apply_deltas(&delta, *prev.vertex, [](auto action) {
-      switch (action) {
-        case Delta::Action::REMOVE_OUT_EDGE:
-          return true;
-
-        case Delta::Action::DELETE_OBJECT:
-        case Delta::Action::RECREATE_OBJECT:
-        case Delta::Action::SET_PROPERTY:
-        case Delta::Action::ADD_LABEL:
-        case Delta::Action::REMOVE_LABEL:
-        case Delta::Action::ADD_IN_EDGE:
-        case Delta::Action::ADD_OUT_EDGE:
-        case Delta::Action::REMOVE_IN_EDGE:
-          return false;
-      }
-      throw 1;
-    });
-  }
-  // 3. Process all Edge deltas and store all operations that modify edge data.
-  for (const auto &delta : transaction.deltas) {
-    auto prev = delta.prev.Get();
-    MG_ASSERT(prev.type != PreviousPtr::Type::NULLPTR, "Invalid pointer!");
-    if (prev.type != PreviousPtr::Type::EDGE) continue;
-    find_and_apply_deltas(&delta, *prev.edge, [](auto action) {
-      switch (action) {
-        case Delta::Action::SET_PROPERTY:
-          return true;
-
-        case Delta::Action::DELETE_OBJECT:
-        case Delta::Action::RECREATE_OBJECT:
-        case Delta::Action::ADD_LABEL:
-        case Delta::Action::REMOVE_LABEL:
-        case Delta::Action::ADD_IN_EDGE:
-        case Delta::Action::ADD_OUT_EDGE:
-        case Delta::Action::REMOVE_IN_EDGE:
-        case Delta::Action::REMOVE_OUT_EDGE:
-          return false;
-      }
-      throw 1;
-    });
-  }
-  // 4. Process all Vertex deltas and store all operations that delete edges.
-  for (const auto &delta : transaction.deltas) {
-    auto prev = delta.prev.Get();
-    MG_ASSERT(prev.type != PreviousPtr::Type::NULLPTR, "Invalid pointer!");
-    if (prev.type != PreviousPtr::Type::VERTEX) continue;
-    find_and_apply_deltas(&delta, *prev.vertex, [](auto action) {
-      switch (action) {
-        case Delta::Action::ADD_OUT_EDGE:
-          return true;
-
-        case Delta::Action::DELETE_OBJECT:
-        case Delta::Action::RECREATE_OBJECT:
-        case Delta::Action::SET_PROPERTY:
-        case Delta::Action::ADD_LABEL:
-        case Delta::Action::REMOVE_LABEL:
-        case Delta::Action::ADD_IN_EDGE:
-        case Delta::Action::REMOVE_IN_EDGE:
-        case Delta::Action::REMOVE_OUT_EDGE:
-          return false;
-      }
-      throw 1;
-    });
-  }
-  // 5. Process all Vertex deltas and store all operations that delete vertices.
-  for (const auto &delta : transaction.deltas) {
-    auto prev = delta.prev.Get();
-    MG_ASSERT(prev.type != PreviousPtr::Type::NULLPTR, "Invalid pointer!");
-    if (prev.type != PreviousPtr::Type::VERTEX) continue;
-    find_and_apply_deltas(&delta, *prev.vertex, [](auto action) {
-      switch (action) {
-        case Delta::Action::RECREATE_OBJECT:
-          return true;
-
-        case Delta::Action::DELETE_OBJECT:
-        case Delta::Action::SET_PROPERTY:
-        case Delta::Action::ADD_LABEL:
-        case Delta::Action::REMOVE_LABEL:
-        case Delta::Action::ADD_IN_EDGE:
-        case Delta::Action::ADD_OUT_EDGE:
-        case Delta::Action::REMOVE_IN_EDGE:
-        case Delta::Action::REMOVE_OUT_EDGE:
-          return false;
-      }
-      throw 1;
-    });
-  }
-
-  // Add a delta that indicates that the transaction is fully written to the WAL
-  // file.
-  wal_file_->AppendTransactionEnd(final_commit_timestamp);
-=======
 Result<std::optional<std::vector<EdgeAccessor>>> Storage::Accessor::ClearEdgesOnVertices(
     const std::unordered_set<Vertex *> &vertices, std::unordered_set<Gid> &deleted_edge_ids) {
   // We want to gather all edges that we delete in this step so that we can proceed with
   // further deletion
   using ReturnType = std::vector<EdgeAccessor>;
   std::vector<EdgeAccessor> deleted_edges{};
->>>>>>> 500924e0
 
   auto clear_edges = [this, &deleted_edges, &deleted_edge_ids](
                          auto *vertex_ptr, auto *attached_edges_to_vertex, auto deletion_delta,
