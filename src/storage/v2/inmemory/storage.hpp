// Copyright 2024 Memgraph Ltd.
//
// Use of this software is governed by the Business Source License
// included in the file licenses/BSL.txt; by using this file, you agree to be bound by the terms of the Business Source
// License, and you may not use this file except in compliance with the Business Source License.
//
// As of the Change Date specified in that file, in accordance with
// the Business Source License, use of this software will be governed
// by the Apache License, Version 2.0, included in the file
// licenses/APL.txt.

#pragma once

#include <cstddef>
#include <cstdint>
#include <memory>
#include <utility>
#include "storage/v2/indices/label_index_stats.hpp"
#include "storage/v2/inmemory/label_index.hpp"
#include "storage/v2/inmemory/label_property_index.hpp"
#include "storage/v2/inmemory/replication/recovery.hpp"
#include "storage/v2/replication/replication_client.hpp"
#include "storage/v2/storage.hpp"

/// REPLICATION ///
#include "replication/config.hpp"
#include "storage/v2/inmemory/replication/recovery.hpp"
#include "storage/v2/replication/enums.hpp"
#include "storage/v2/replication/replication_storage_state.hpp"
#include "storage/v2/replication/rpc.hpp"
#include "storage/v2/replication/serialization.hpp"
#include "storage/v2/transaction.hpp"
#include "utils/memory.hpp"
#include "utils/resource_lock.hpp"
#include "utils/synchronized.hpp"

namespace memgraph::dbms {
class InMemoryReplicationHandlers;
}

namespace memgraph::storage {

// The storage is based on this paper:
// https://db.in.tum.de/~muehlbau/papers/mvcc.pdf
// The paper implements a fully serializable storage, in our implementation we
// only implement snapshot isolation for transactions.

class InMemoryStorage final : public Storage {
  friend class memgraph::dbms::InMemoryReplicationHandlers;
  friend class ReplicationStorageClient;
  friend std::vector<RecoveryStep> GetRecoverySteps(uint64_t replica_commit,
                                                    utils::FileRetainer::FileLocker *file_locker,
                                                    const InMemoryStorage *storage);
  friend class InMemoryLabelIndex;
  friend class InMemoryLabelPropertyIndex;

 public:
  enum class CreateSnapshotError : uint8_t { DisabledForReplica, ReachedMaxNumTries };

  /// @throw std::system_error
  /// @throw std::bad_alloc
  explicit InMemoryStorage(Config config = Config());

  InMemoryStorage(const InMemoryStorage &) = delete;
  InMemoryStorage(InMemoryStorage &&) = delete;
  InMemoryStorage &operator=(const InMemoryStorage &) = delete;
  InMemoryStorage &operator=(InMemoryStorage &&) = delete;

  ~InMemoryStorage() override;

  class InMemoryAccessor : public Storage::Accessor {
   private:
    friend class InMemoryStorage;

    explicit InMemoryAccessor(auto tag, InMemoryStorage *storage, IsolationLevel isolation_level,
                              StorageMode storage_mode,
                              memgraph::replication_coordination_glue::ReplicationRole replication_role);

   public:
    InMemoryAccessor(const InMemoryAccessor &) = delete;
    InMemoryAccessor &operator=(const InMemoryAccessor &) = delete;
    InMemoryAccessor &operator=(InMemoryAccessor &&other) = delete;

    // NOTE: After the accessor is moved, all objects derived from it (accessors
    // and iterators) are *invalid*. You have to get all derived objects again.
    InMemoryAccessor(InMemoryAccessor &&other) noexcept;

    ~InMemoryAccessor() override;

    /// @throw std::bad_alloc
    VertexAccessor CreateVertex() override;

    std::optional<VertexAccessor> FindVertex(Gid gid, View view) override;

    VerticesIterable Vertices(View view) override {
      auto *mem_storage = static_cast<InMemoryStorage *>(storage_);
      return VerticesIterable(AllVerticesIterable(mem_storage->vertices_.access(), storage_, &transaction_, view));
    }

    VerticesIterable Vertices(LabelId label, View view) override;

    VerticesIterable Vertices(LabelId label, PropertyId property, View view) override;

    VerticesIterable Vertices(LabelId label, PropertyId property, const PropertyValue &value, View view) override;

    VerticesIterable Vertices(LabelId label, PropertyId property,
                              const std::optional<utils::Bound<PropertyValue>> &lower_bound,
                              const std::optional<utils::Bound<PropertyValue>> &upper_bound, View view) override;

    /// Return approximate number of all vertices in the database.
    /// Note that this is always an over-estimate and never an under-estimate.
    uint64_t ApproximateVertexCount() const override {
      auto *mem_storage = static_cast<InMemoryStorage *>(storage_);
      return mem_storage->vertices_.size();
    }

    /// Return approximate number of vertices with the given label.
    /// Note that this is always an over-estimate and never an under-estimate.
    uint64_t ApproximateVertexCount(LabelId label) const override {
      return static_cast<InMemoryStorage *>(storage_)->indices_.label_index_->ApproximateVertexCount(label);
    }

    /// Return approximate number of vertices with the given label and property.
    /// Note that this is always an over-estimate and never an under-estimate.
    uint64_t ApproximateVertexCount(LabelId label, PropertyId property) const override {
      return static_cast<InMemoryStorage *>(storage_)->indices_.label_property_index_->ApproximateVertexCount(label,
                                                                                                              property);
    }

    /// Return approximate number of vertices with the given label and the given
    /// value for the given property. Note that this is always an over-estimate
    /// and never an under-estimate.
    uint64_t ApproximateVertexCount(LabelId label, PropertyId property, const PropertyValue &value) const override {
      return static_cast<InMemoryStorage *>(storage_)->indices_.label_property_index_->ApproximateVertexCount(
          label, property, value);
    }

    /// Return approximate number of vertices with the given label and value for
    /// the given property in the range defined by provided upper and lower
    /// bounds.
    uint64_t ApproximateVertexCount(LabelId label, PropertyId property,
                                    const std::optional<utils::Bound<PropertyValue>> &lower,
                                    const std::optional<utils::Bound<PropertyValue>> &upper) const override {
      return static_cast<InMemoryStorage *>(storage_)->indices_.label_property_index_->ApproximateVertexCount(
          label, property, lower, upper);
    }

    template <typename TResult, typename TIndex, typename TIndexKey>
    std::optional<TResult> GetIndexStatsForIndex(TIndex *index, TIndexKey &&key) const {
      return index->GetIndexStats(key);
    }

    std::optional<storage::LabelIndexStats> GetIndexStats(const storage::LabelId &label) const override {
      return GetIndexStatsForIndex<storage::LabelIndexStats>(
          static_cast<InMemoryLabelIndex *>(storage_->indices_.label_index_.get()), label);
    }

    std::optional<storage::LabelPropertyIndexStats> GetIndexStats(const storage::LabelId &label,
                                                                  const storage::PropertyId &property) const override {
      return GetIndexStatsForIndex<storage::LabelPropertyIndexStats>(
          static_cast<InMemoryLabelPropertyIndex *>(storage_->indices_.label_property_index_.get()),
          std::make_pair(label, property));
    }

    template <typename TIndex, typename TIndexKey, typename TIndexStats>
    void SetIndexStatsForIndex(TIndex *index, TIndexKey &&key, TIndexStats &stats) const {
      index->SetIndexStats(key, stats);
    }

    void SetIndexStats(const storage::LabelId &label, const LabelIndexStats &stats) override;

    void SetIndexStats(const storage::LabelId &label, const storage::PropertyId &property,
                       const LabelPropertyIndexStats &stats) override;

    template <typename TResult, typename TIndex>
    TResult DeleteIndexStatsForIndex(TIndex *index, const storage::LabelId &label) {
      return index->DeleteIndexStats(label);
    }

    std::vector<std::pair<LabelId, PropertyId>> DeleteLabelPropertyIndexStats(const storage::LabelId &label) override;

    bool DeleteLabelIndexStats(const storage::LabelId &label) override;

    Result<std::optional<std::pair<std::vector<VertexAccessor>, std::vector<EdgeAccessor>>>> DetachDelete(
        std::vector<VertexAccessor *> nodes, std::vector<EdgeAccessor *> edges, bool detach) override;

    /// @throw std::bad_alloc
    Result<EdgeAccessor> CreateEdge(VertexAccessor *from, VertexAccessor *to, EdgeTypeId edge_type) override;

    std::optional<EdgeAccessor> FindEdge(Gid gid, View view, EdgeTypeId edge_type, VertexAccessor *from_vertex,
                                         VertexAccessor *to_vertex) override;

    Result<EdgeAccessor> EdgeSetFrom(EdgeAccessor *edge, VertexAccessor *new_from) override;

    Result<EdgeAccessor> EdgeSetTo(EdgeAccessor *edge, VertexAccessor *new_to) override;

    Result<EdgeAccessor> EdgeChangeType(EdgeAccessor *edge, EdgeTypeId new_edge_type) override;

    bool LabelIndexExists(LabelId label) const override {
      return static_cast<InMemoryStorage *>(storage_)->indices_.label_index_->IndexExists(label);
    }

    bool LabelPropertyIndexExists(LabelId label, PropertyId property) const override {
      return static_cast<InMemoryStorage *>(storage_)->indices_.label_property_index_->IndexExists(label, property);
    }

    IndicesInfo ListAllIndices() const override;

    ConstraintsInfo ListAllConstraints() const override;

    /// Returns void if the transaction has been committed.
    /// Returns `StorageDataManipulationError` if an error occures. Error can be:
    /// * `ReplicationError`: there is at least one SYNC replica that has not confirmed receiving the transaction.
    /// * `ConstraintViolation`: the changes made by this transaction violate an existence or unique constraint. In this
    /// case the transaction is automatically aborted.
    /// @throw std::bad_alloc
    // NOLINTNEXTLINE(google-default-arguments)
    utils::BasicResult<StorageManipulationError, void> Commit(CommitReplArgs reparg = {},
                                                              DatabaseAccessProtector db_acc = {}) override;

    /// @throw std::bad_alloc
    void Abort() override;

    void FinalizeTransaction() override;

    /// Create an index.
    /// Returns void if the index has been created.
    /// Returns `StorageIndexDefinitionError` if an error occures. Error can be:
    /// * `IndexDefinitionError`: the index already exists.
    /// * `ReplicationError`:  there is at least one SYNC replica that has not confirmed receiving the transaction.
    /// @throw std::bad_alloc
    utils::BasicResult<StorageIndexDefinitionError, void> CreateIndex(LabelId label) override;

    /// Create an index.
    /// Returns void if the index has been created.
    /// Returns `StorageIndexDefinitionError` if an error occures. Error can be:
    /// * `ReplicationError`:  there is at least one SYNC replica that has not confirmed receiving the transaction.
    /// * `IndexDefinitionError`: the index already exists.
    /// @throw std::bad_alloc
    utils::BasicResult<StorageIndexDefinitionError, void> CreateIndex(LabelId label, PropertyId property) override;

    /// Drop an existing index.
    /// Returns void if the index has been dropped.
    /// Returns `StorageIndexDefinitionError` if an error occures. Error can be:
    /// * `ReplicationError`:  there is at least one SYNC replica that has not confirmed receiving the transaction.
    /// * `IndexDefinitionError`: the index does not exist.
    utils::BasicResult<StorageIndexDefinitionError, void> DropIndex(LabelId label) override;

    /// Drop an existing index.
    /// Returns void if the index has been dropped.
    /// Returns `StorageIndexDefinitionError` if an error occures. Error can be:
    /// * `ReplicationError`:  there is at least one SYNC replica that has not confirmed receiving the transaction.
    /// * `IndexDefinitionError`: the index does not exist.
    utils::BasicResult<StorageIndexDefinitionError, void> DropIndex(LabelId label, PropertyId property) override;

    /// Returns void if the existence constraint has been created.
    /// Returns `StorageExistenceConstraintDefinitionError` if an error occures. Error can be:
    /// * `ReplicationError`: there is at least one SYNC replica that has not confirmed receiving the transaction.
    /// * `ConstraintViolation`: there is already a vertex existing that would break this new constraint.
    /// * `ConstraintDefinitionError`: the constraint already exists.
    /// @throw std::bad_alloc
    /// @throw std::length_error
    utils::BasicResult<StorageExistenceConstraintDefinitionError, void> CreateExistenceConstraint(
        LabelId label, PropertyId property) override;

    /// Drop an existing existence constraint.
    /// Returns void if the existence constraint has been dropped.
    /// Returns `StorageExistenceConstraintDroppingError` if an error occures. Error can be:
    /// * `ReplicationError`: there is at least one SYNC replica that has not confirmed receiving the transaction.
    /// * `ConstraintDefinitionError`: the constraint did not exists.
    utils::BasicResult<StorageExistenceConstraintDroppingError, void> DropExistenceConstraint(
        LabelId label, PropertyId property) override;

    /// Create an unique constraint.
    /// Returns `StorageUniqueConstraintDefinitionError` if an error occures. Error can be:
    /// * `ReplicationError`: there is at least one SYNC replica that has not confirmed receiving the transaction.
    /// * `ConstraintViolation`: there are already vertices violating the constraint.
    /// Returns `UniqueConstraints::CreationStatus` otherwise. Value can be:
    /// * `SUCCESS` if the constraint was successfully created,
    /// * `ALREADY_EXISTS` if the constraint already existed,
    /// * `EMPTY_PROPERTIES` if the property set is empty, or
    /// * `PROPERTIES_SIZE_LIMIT_EXCEEDED` if the property set exceeds the limit of maximum number of properties.
    /// @throw std::bad_alloc
    utils::BasicResult<StorageUniqueConstraintDefinitionError, UniqueConstraints::CreationStatus>
    CreateUniqueConstraint(LabelId label, const std::set<PropertyId> &properties) override;

    /// Removes an existing unique constraint.
    /// Returns `StorageUniqueConstraintDroppingError` if an error occures. Error can be:
    /// * `ReplicationError`: there is at least one SYNC replica that has not confirmed receiving the transaction.
    /// Returns `UniqueConstraints::DeletionStatus` otherwise. Value can be:
    /// * `SUCCESS` if constraint was successfully removed,
    /// * `NOT_FOUND` if the specified constraint was not found,
    /// * `EMPTY_PROPERTIES` if the property set is empty, or
    /// * `PROPERTIES_SIZE_LIMIT_EXCEEDED` if the property set exceeds the limit of maximum number of properties.
    UniqueConstraints::DeletionStatus DropUniqueConstraint(LabelId label,
                                                           const std::set<PropertyId> &properties) override;

   protected:
    // TODO Better naming
    /// @throw std::bad_alloc
    VertexAccessor CreateVertexEx(storage::Gid gid);
    /// @throw std::bad_alloc
    Result<EdgeAccessor> CreateEdgeEx(VertexAccessor *from, VertexAccessor *to, EdgeTypeId edge_type, storage::Gid gid);

    SalientConfig::Items config_;
  };

  class ReplicationAccessor final : public InMemoryAccessor {
   public:
    explicit ReplicationAccessor(InMemoryAccessor &&inmem) : InMemoryAccessor(std::move(inmem)) {}

    /// @throw std::bad_alloc
    VertexAccessor CreateVertexEx(storage::Gid gid) { return InMemoryAccessor::CreateVertexEx(gid); }

    /// @throw std::bad_alloc
    Result<EdgeAccessor> CreateEdgeEx(VertexAccessor *from, VertexAccessor *to, EdgeTypeId edge_type,
                                      storage::Gid gid) {
      return InMemoryAccessor::CreateEdgeEx(from, to, edge_type, gid);
    }

    const Transaction &GetTransaction() const { return transaction_; }
    Transaction &GetTransaction() { return transaction_; }
  };

  using Storage::Access;
  std::unique_ptr<Accessor> Access(memgraph::replication_coordination_glue::ReplicationRole replication_role,
                                   std::optional<IsolationLevel> override_isolation_level) override;
  using Storage::UniqueAccess;
  std::unique_ptr<Accessor> UniqueAccess(memgraph::replication_coordination_glue::ReplicationRole replication_role,
                                         std::optional<IsolationLevel> override_isolation_level) override;

  void FreeMemory(std::unique_lock<utils::ResourceLock> main_guard) override;

  utils::FileRetainer::FileLockerAccessor::ret_type IsPathLocked();
  utils::FileRetainer::FileLockerAccessor::ret_type LockPath();
  utils::FileRetainer::FileLockerAccessor::ret_type UnlockPath();

  utils::BasicResult<InMemoryStorage::CreateSnapshotError> CreateSnapshot(
      memgraph::replication_coordination_glue::ReplicationRole replication_role);

  void CreateSnapshotHandler(std::function<utils::BasicResult<InMemoryStorage::CreateSnapshotError>()> cb);

  Transaction CreateTransaction(IsolationLevel isolation_level, StorageMode storage_mode,
                                memgraph::replication_coordination_glue::ReplicationRole replication_role) override;

  void SetStorageMode(StorageMode storage_mode);

  const durability::Recovery &GetRecovery() const noexcept { return recovery_; }

 private:
  /// The force parameter determines the behaviour of the garbage collector.
  /// If it's set to true, it will behave as a global operation, i.e. it can't
  /// be part of a transaction, and no other transaction can be active at the same time.
  /// This allows it to delete immediately vertices without worrying that some other
  /// transaction is possibly using it. If there are active transactions when this method
  /// is called with force set to true, it will fallback to the same method with the force
  /// set to false.
  /// If it's set to false, it will execute in parallel with other transactions, ensuring
  /// that no object in use can be deleted.
  /// @throw std::system_error
  /// @throw std::bad_alloc
  template <bool force>
  void CollectGarbage(std::unique_lock<utils::ResourceLock> main_guard = {});

  bool InitializeWalFile(memgraph::replication::ReplicationEpoch &epoch);
  void FinalizeWalFile();

  StorageInfo GetBaseInfo(bool force_directory) override;
  StorageInfo GetInfo(bool force_directory,
                      memgraph::replication_coordination_glue::ReplicationRole replication_role) override;

<<<<<<< HEAD
  /// Return true in all cases except if any sync replicas have not sent confirmation.
  [[nodiscard]] bool AppendToWalDataManipulation(const Transaction &transaction, uint64_t final_commit_timestamp);
  /// Return true in all cases except if any sync replicas have not sent confirmation.
  [[nodiscard]] bool AppendToWalDataDefinition(const Transaction &transaction, uint64_t final_commit_timestamp);
  /// Return true in all cases except if any sync replicas have not sent confirmation.
=======
  /// Return true in all cases excepted if any sync replicas have not sent confirmation.
  [[nodiscard]] bool AppendToWal(const Transaction &transaction, uint64_t final_commit_timestamp,
                                 DatabaseAccessProtector db_acc);
  /// Return true in all cases excepted if any sync replicas have not sent confirmation.
>>>>>>> a9ef28c6
  void AppendToWalDataDefinition(durability::StorageMetadataOperation operation, LabelId label,
                                 uint64_t final_commit_timestamp);
  /// Return true in all cases except if any sync replicas have not sent confirmation.
  void AppendToWalDataDefinition(durability::StorageMetadataOperation operation, LabelId label,
                                 const std::set<PropertyId> &properties, uint64_t final_commit_timestamp);
  /// Return true in all cases except if any sync replicas have not sent confirmation.
  void AppendToWalDataDefinition(durability::StorageMetadataOperation operation, LabelId label, LabelIndexStats stats,
                                 uint64_t final_commit_timestamp);
  /// Return true in all cases except if any sync replicas have not sent confirmation.
  void AppendToWalDataDefinition(durability::StorageMetadataOperation operation, LabelId label,
                                 const std::set<PropertyId> &properties, LabelPropertyIndexStats property_stats,
                                 uint64_t final_commit_timestamp);
  /// Return true in all cases except if any sync replicas have not sent confirmation.
  void AppendToWalDataDefinition(durability::StorageMetadataOperation operation, LabelId label,
                                 const std::set<PropertyId> &properties, LabelIndexStats stats,
                                 LabelPropertyIndexStats property_stats, uint64_t final_commit_timestamp);
  /// Return true in all cases except if any sync replicas have not sent confirmation.
  void AppendToWalDataDefinition(durability::StorageMetadataOperation operation, std::string index_name, LabelId label,
                                 uint64_t final_commit_timestamp);

  uint64_t CommitTimestamp(std::optional<uint64_t> desired_commit_timestamp = {});

  void PrepareForNewEpoch() override;

  // Main object storage
  utils::SkipList<storage::Vertex> vertices_;
  utils::SkipList<storage::Edge> edges_;

  // Durability
  durability::Recovery recovery_;

  std::filesystem::path lock_file_path_;
  utils::OutputFile lock_file_handle_;

  utils::Scheduler snapshot_runner_;
  utils::SpinLock snapshot_lock_;

  // UUID used to distinguish snapshots and to link snapshots to WALs
  std::string uuid_;
  // Sequence number used to keep track of the chain of WALs.
  uint64_t wal_seq_num_{0};

  std::optional<durability::WalFile> wal_file_;
  uint64_t wal_unsynced_transactions_{0};

  utils::FileRetainer file_retainer_;

  // Global locker that is used for clients file locking
  utils::FileRetainer::FileLocker global_locker_;

  // TODO: This isn't really a commit log, it doesn't even care if a
  // transaction commited or aborted. We could probably combine this with
  // `timestamp_` in a sensible unit, something like TransactionClock or
  // whatever.
  std::optional<CommitLog> commit_log_;

  utils::Scheduler gc_runner_;
  std::mutex gc_lock_;

  using BondPmrLd = Bond<utils::pmr::list<Delta>>;
  struct GCDeltas {
    GCDeltas(uint64_t mark_timestamp, BondPmrLd deltas, std::unique_ptr<std::atomic<uint64_t>> commit_timestamp)
        : mark_timestamp_{mark_timestamp}, deltas_{std::move(deltas)}, commit_timestamp_{std::move(commit_timestamp)} {}

    GCDeltas(GCDeltas &&) = default;
    GCDeltas &operator=(GCDeltas &&) = default;

    uint64_t mark_timestamp_{};                                  //!< a timestamp no active transaction currently has
    BondPmrLd deltas_;                                           //!< the deltas that need cleaning
    std::unique_ptr<std::atomic<uint64_t>> commit_timestamp_{};  //!< the timestamp the deltas are pointing at
  };

  // Ownership of linked deltas is transferred to committed_transactions_ once transaction is commited
  utils::Synchronized<std::list<GCDeltas>, utils::SpinLock> committed_transactions_{};

  // Ownership of unlinked deltas is transferred to garabage_undo_buffers once transaction is commited/aborted
  utils::Synchronized<std::list<GCDeltas>, utils::SpinLock> garbage_undo_buffers_{};

  // Vertices that are logically deleted but still have to be removed from
  // indices before removing them from the main storage.
  utils::Synchronized<std::list<Gid>, utils::SpinLock> deleted_vertices_;

  // Edges that are logically deleted and wait to be removed from the main
  // storage.
  utils::Synchronized<std::list<Gid>, utils::SpinLock> deleted_edges_;

  // Flags to inform CollectGarbage that it needs to do the more expensive full scans
  std::atomic<bool> gc_full_scan_vertices_delete_ = false;
  std::atomic<bool> gc_full_scan_edges_delete_ = false;

  // Moved the create snapshot to a user defined handler so we can remove the global replication state from the storage
  std::function<void()> create_snapshot_handler{};

  // A way to tell async operation to stop
  std::stop_source stop_source;
};

}  // namespace memgraph::storage<|MERGE_RESOLUTION|>--- conflicted
+++ resolved
@@ -369,18 +369,10 @@
   StorageInfo GetInfo(bool force_directory,
                       memgraph::replication_coordination_glue::ReplicationRole replication_role) override;
 
-<<<<<<< HEAD
-  /// Return true in all cases except if any sync replicas have not sent confirmation.
-  [[nodiscard]] bool AppendToWalDataManipulation(const Transaction &transaction, uint64_t final_commit_timestamp);
-  /// Return true in all cases except if any sync replicas have not sent confirmation.
-  [[nodiscard]] bool AppendToWalDataDefinition(const Transaction &transaction, uint64_t final_commit_timestamp);
-  /// Return true in all cases except if any sync replicas have not sent confirmation.
-=======
   /// Return true in all cases excepted if any sync replicas have not sent confirmation.
   [[nodiscard]] bool AppendToWal(const Transaction &transaction, uint64_t final_commit_timestamp,
                                  DatabaseAccessProtector db_acc);
   /// Return true in all cases excepted if any sync replicas have not sent confirmation.
->>>>>>> a9ef28c6
   void AppendToWalDataDefinition(durability::StorageMetadataOperation operation, LabelId label,
                                  uint64_t final_commit_timestamp);
   /// Return true in all cases except if any sync replicas have not sent confirmation.
