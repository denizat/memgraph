--- conflicted
+++ resolved
@@ -16,17 +16,13 @@
   # used to help create two targets of the same name even though CMake
   # requires unique logical target names
   set_target_properties(${target_name} PROPERTIES OUTPUT_NAME ${exec_name})
-<<<<<<< HEAD
 
   # sanitize
   target_compile_options(${target_name} PRIVATE -fsanitize=${san})
   target_link_options(${target_name} PRIVATE -fsanitize=${san})
 
-  target_link_libraries(${target_name} mg-storage-v3 mg-communication gtest gmock mg-utils mg-io mg-io-simulator Boost::headers mg-query-v2)
-=======
-  target_link_libraries(${target_name} mg-storage-v3 mg-communication gtest gmock mg-utils mg-io mg-io-simulator mg-coordinator Boost::headers)
+  target_link_libraries(${target_name} mg-storage-v3 mg-communication gtest gmock mg-utils mg-io mg-io-simulator mg-coordinator Boost::headers mg-query-v2)
 
->>>>>>> b8186bea
   # register test
   add_test(${target_name} ${exec_name})
   add_dependencies(memgraph__simulation ${target_name})
