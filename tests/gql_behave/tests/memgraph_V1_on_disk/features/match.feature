Feature: Match

    Scenario: Create node and self relationships and match
        Given an empty graph
        And having executed:
            """
            CREATE (n)-[:X]->(n)<-[:Y]-(n)
            """
        When executing query:
            """
            MATCH ()-[a]-()-[b]-() RETURN a, b
            """
        Then the result should be:
            |   a    |    b    |
            |  [:X]  |   [:Y]  |
            |  [:Y]  |   [:X]  |

    Scenario: Create node and self relationship and match
        Given an empty graph
        And having executed:
            """
            CREATE (n)-[:X]->(n)
            """
        When executing query:
            """
            MATCH ()-[a]-() RETURN a
            """
        Then the result should be:
            |   a    |
            |  [:X]  |

    Scenario: Create node and self relationships and match
        Given an empty graph
        And having executed:
            """
            CREATE (n)-[:X]->(n)<-[:Y]-(n)
            """
        When executing query:
            """
            MATCH ()<-[a]-()-[b]->() RETURN a, b
            """
        Then the result should be:
            |   a    |    b    |
            |  [:X]  |   [:Y]  |
            |  [:Y]  |   [:X]  |

    Scenario: Create multiple nodes and relationships and match
        Given an empty graph
        And having executed:
            """
            CREATE ()-[:X]->()<-[:Y]-()
            """
        When executing query:
            """
            MATCH ()-[a]-()-[b]-() RETURN a, b
            """
        Then the result should be:
            |   a    |    b    |
            |  [:X]  |   [:Y]  |
            |  [:Y]  |   [:X]  |

    Scenario: Create multiple nodes and relationships and match
        Given an empty graph
        And having executed:
            """
            CREATE ()-[:X]->()<-[:Y]-()
            """
        When executing query:
            """
            MATCH ()<-[a]-()-[b]-() RETURN a, b
            """
        Then the result should be empty

    Scenario: Create cycle and match
        Given an empty graph
        And having executed:
            """
            CREATE (a)-[:X]->()-[:Y]->()-[:Z]->(a)
            """
        When executing query:
            """
            MATCH ()-[a]->()-[b]->() RETURN a, b
            """
        Then the result should be:
            |   a    |    b    |
            |  [:X]  |   [:Y]  |
            |  [:Y]  |   [:Z]  |
            |  [:Z]  |   [:X]  |

    Scenario: Create cycle and match
        Given an empty graph
        And having executed:
            """
            CREATE (a)-[:X]->()-[:Y]->()-[:Z]->(a)
            """
        When executing query:
            """
            MATCH ()-[a]-()-[b]-() RETURN a, b
            """
        Then the result should be:
            |   a    |    b    |
            |  [:X]  |   [:Y]  |
            |  [:Y]  |   [:Z]  |
            |  [:Z]  |   [:X]  |
            |  [:X]  |   [:Z]  |
            |  [:Y]  |   [:X]  |
            |  [:Z]  |   [:Y]  |

    Scenario: Create cycle and match
        Given an empty graph
        And having executed:
            """
            CREATE (a)-[:X]->()-[:Y]->()-[:Z]->(a)
            """
        When executing query:
            """
            MATCH ()<-[a]-()-[b]->() RETURN a, b
            """
        Then the result should be empty

    Scenario: Create cycle and match
        Given an empty graph
        And having executed:
            """
            CREATE (a)-[:X]->()-[:Y]->()-[:Z]->(a)
            """
        When executing query:
            """
            MATCH ()-[a]->()-[]->()-[]->()-[]->() RETURN a
            """
        Then the result should be empty

    Scenario: Create two nodes with three relationships and match
        Given an empty graph
        And having executed:
            """
            CREATE (a)-[:X]->(b)-[:Y]->(a)-[:Z]->(b)
            """
        When executing query:
            """
            MATCH ()-[a]->()-[b]->()-[c]->() RETURN a, b, c
            """
        Then the result should be:
            |   a    |    b    |    c    |
            |  [:X]  |   [:Y]  |   [:Z]  |
            |  [:Z]  |   [:Y]  |   [:X]  |

    Scenario: Create two nodes with three relationships and match
        Given an empty graph
        And having executed:
            """
            CREATE (a)-[:X]->(b)-[:Y]->(a)-[:Z]->(b)
            """
        When executing query:
            """
            MATCH ()-[a]-()-[b]-()-[c]-() RETURN a, b, c
            """
        Then the result should be:
            |   a    |    b    |    c    |
            |  [:X]  |   [:Y]  |   [:Z]  |
            |  [:X]  |   [:Z]  |   [:Y]  |
            |  [:Y]  |   [:X]  |   [:Z]  |
            |  [:Y]  |   [:Z]  |   [:X]  |
            |  [:Z]  |   [:Y]  |   [:X]  |
            |  [:Z]  |   [:X]  |   [:Y]  |
            |  [:X]  |   [:Y]  |   [:Z]  |
            |  [:X]  |   [:Z]  |   [:Y]  |
            |  [:Y]  |   [:X]  |   [:Z]  |
            |  [:Y]  |   [:Z]  |   [:X]  |
            |  [:Z]  |   [:Y]  |   [:X]  |
            |  [:Z]  |   [:X]  |   [:Y]  |

    Scenario: Create two nodes with three relationships and match
        Given an empty graph
        And having executed:
            """
            CREATE (a)-[:X{a: 1.0}]->(b)-[:Y]->(a)-[:Z]->(b)
            """
        When executing query:
            """
            MATCH ()-[a{a: 1.0}]-()-[b]-()-[c]-() RETURN a, b, c
            """
        Then the result should be:
            |   a            |    b    |    c    |
            |  [:X{a: 1.0}]  |   [:Y]  |   [:Z]  |
            |  [:X{a: 1.0}]  |   [:Z]  |   [:Y]  |
            |  [:X{a: 1.0}]  |   [:Y]  |   [:Z]  |
            |  [:X{a: 1.0}]  |   [:Z]  |   [:Y]  |

    Scenario: Create two nodes with three relationships and match
        Given an empty graph
        And having executed:
            """
            CREATE (a)-[:X{a: 1.0}]->(b)-[:Y]->(a)-[:Z]->(b)
            """
        When executing query:
            """
            MATCH ()-[a{a: 1.0}]-()-[b]-()-[c:Y]-() RETURN a, b, c
            """
        Then the result should be:
            |   a            |    b    |    c    |
            |  [:X{a: 1.0}]  |   [:Z]  |   [:Y]  |
            |  [:X{a: 1.0}]  |   [:Z]  |   [:Y]  |

    Scenario: Create two nodes with three relationships and match
        Given an empty graph
        And having executed:
            """
            CREATE (a)-[:X{a: 1.0}]->(b)-[:Y{a: 1.0}]->(a)-[:Z]->(b)
            """
        When executing query:
            """
            MATCH ()-[a{a: 1.0}]-()-[b]-()-[c:Y]-() RETURN a, b, c
            """
        Then the result should be:
            |   a            |    b    |    c            |
            |  [:X{a: 1.0}]  |   [:Z]  |   [:Y{a: 1.0}]  |
            |  [:X{a: 1.0}]  |   [:Z]  |   [:Y{a: 1.0}]  |

    Scenario: Create two nodes with three relationships and match
        Given an empty graph
        And having executed:
            """
            CREATE (a)-[:X{a: 1.0}]->(b)-[:Y{a: 1.0}]->(a)-[:Z]->(b)
            """
        When executing query:
            """
            MATCH ()-[a{a: 1.0}]-()-[b]-()-[c{a: 1.0}]-() RETURN a, b, c, c.a as t
            """
        Then the result should be:
            |   a            |    b    |    c            |  t  |
            |  [:X{a: 1.0}]  |   [:Z]  |   [:Y{a: 1.0}]  | 1.0 |
            |  [:X{a: 1.0}]  |   [:Z]  |   [:Y{a: 1.0}]  | 1.0 |
            |  [:Y{a: 1.0}]  |   [:Z]  |   [:X{a: 1.0}]  | 1.0 |
            |  [:Y{a: 1.0}]  |   [:Z]  |   [:X{a: 1.0}]  | 1.0 |

    Scenario: Create two nodes with three relationships and match
        Given an empty graph
        And having executed:
            """
            CREATE (a:T{c: True})-[:X{x: 2.5}]->(:A:B)-[:Y]->()-[:Z{r: 1}]->(a)
            """
        When executing query:
            """
            MATCH (:T{c: True})-[a:X{x: 2.5}]->(node:A:B)-[:Y]->()-[:Z{r: 1}]->() RETURN a AS node, node AS a
            """
        Then the result should be:
            |   node         |   a      |
            |  [:X{x: 2.5}]  |  (:A:B)  |

    Scenario: Create and match with label
        Given graph "graph_01"
        When executing query:
            """
            MATCH (n:Person) RETURN n
            """
        Then the result should be:
            |              n                |
            |     (:Person {age: 20})       |
            |  (:Person :Student {age: 20}) |
            |     (:Person {age: 21})       |

    Scenario: Create and match with label
        Given graph "graph_01"
        When executing query:
            """
            MATCH (n:Student) RETURN n
            """
        Then the result should be:
            |              n                |
            |  (:Person :Student {age: 20}) |
            |      (:Student {age: 21})     |

    Scenario: Create, match with label and property
        Given graph "graph_01"
        When executing query:
            """
            MATCH (n:Person {age: 20}) RETURN n AS x
            """
        Then the result should be:
            |              x                |
            |     (:Person {age: 20})       |
            |  (:Person :Student {age: 20}) |

    Scenario: Create, match with label and filter property using WHERE
        Given graph "graph_01"
        When executing query:
            """
            MATCH (n:Person) WHERE n.age = 20 RETURN n
            """
        Then the result should be:
            |              n                |
            |     (:Person {age: 20})       |
            |  (:Person :Student {age: 20}) |

    Scenario: Create and match with property
        Given graph "graph_01"
        When executing query:
            """
            MATCH (n {age: 20}) RETURN n
            """
        Then the result should be:
            |              n                |
            |     (:Person {age: 20})       |
            |  (:Person :Student {age: 20}) |

    Scenario: Create and match pattern with cross referencing variables in property maps
        Given an empty graph
        And having executed:
            """
            CREATE ({x: 1, y: 5, z: 3})-[:E]->({x: 10, y: 1, z: 3})
            """
        When executing query:
            """
            MATCH (n {x: m.y, z: m.z})-[]-(m {y: n.x, z: n.z}) RETURN n, m
            """
        Then the result should be:
            |            n         |           m           |
            | ({x: 1, y: 5, z: 3}) | ({x: 10, y: 1, z: 3}) |

    Scenario: Test match with order by
        Given an empty graph
        And having executed:
            """
            CREATE({a: 1}), ({a: 2}), ({a: 3}), ({a: 4}), ({a: 5})
            """
        When executing query:
            """
            MATCH (n) RETURN n.a ORDER BY n.a
            """
        Then the result should be, in order:
            | n.a |
            | 1   |
            | 2   |
            | 3   |
            | 4   |
            | 5   |

    Scenario: Test match with order by and skip
        Given an empty graph
        And having executed:
            """
            CREATE({a: 1}), ({a: 2}), ({a: 3}), ({a: 4}), ({a: 5})
            """
        When executing query:
            """
            MATCH (n) RETURN n.a ORDER BY n.a SKIP 3
            """
        Then the result should be, in order:
            | n.a |
            | 4   |
            | 5   |

    Scenario: Test match with order by and limit
        Given an empty graph
        And having executed:
            """
            CREATE({a: 1}), ({a: 2}), ({a: 3}), ({a: 4}), ({a: 5})
            """
        When executing query:
            """
            MATCH (n) RETURN n.a ORDER BY n.a LIMIT 2
            """
        Then the result should be, in order:
            | n.a |
            | 1   |
            | 2   |

    Scenario: Test match with order by, skip and limit
        Given an empty graph
        And having executed:
            """
            CREATE({a: 1}), ({a: 2}), ({a: 3}), ({a: 4}), ({a: 5})
            """
        When executing query:
            """
            MATCH (n) RETURN n.a ORDER BY n.a SKIP 2 LIMIT 2
            """
        Then the result should be, in order:
            | n.a |
            | 3   |
            | 4   |

    Scenario: Test match with order by and skip
        Given an empty graph
        And having executed:
            """
            CREATE({a: 1}), ({a: 2}), ({a: 3}), ({a: 4}), ({a: 5})
            """
        When executing query:
            """
            MATCH (n) RETURN n.a ORDER BY n.a SKIP 6
            """
        Then the result should be empty

    Scenario: Test match with order by and limit
        Given an empty graph
        And having executed:
            """
            CREATE({a: 1}), ({a: 2}), ({a: 3}), ({a: 4}), ({a: 5})
            """
        When executing query:
            """
            MATCH (n) RETURN n.a ORDER BY n.a LIMIT 0
            """
        Then the result should be empty

    Scenario: Test match with order by and date
        Given an empty graph
        And having executed:
            """
            CREATE({a: DATE('2021-12-31')}), ({a: DATE('2021-11-11')}), ({a: DATE('2021-12-28')})
            """
        When executing query:
            """
            MATCH (n) RETURN n.a ORDER BY n.a
            """
        Then the result should be, in order:
            | n.a        |
            | 2021-11-11 |
            | 2021-12-28 |
            | 2021-12-31 |

    Scenario: Test match with order by and localtime
        Given an empty graph
        And having executed:
            """
            CREATE({a: LOCALTIME('09:12:31')}), ({a: LOCALTIME('09:09:20')}), ({a: LOCALTIME('09:11:21')})
            """
        When executing query:
            """
            MATCH (n) RETURN n.a ORDER BY n.a
            """
        Then the result should be, in order:
            | n.a                |
            | 09:09:20.000000000 |
            | 09:11:21.000000000 |
            | 09:12:31.000000000 |

    Scenario: Test match with order by and localdatetime
        Given an empty graph
        And having executed:
            """
            CREATE({a: LOCALDATETIME('2021-11-22T09:12:31')}), ({a: LOCALDATETIME('2021-11-23T09:10:30')}), ({a: LOCALDATETIME('2021-11-10T09:14:21')})
            """
        When executing query:
            """
            MATCH (n) RETURN n.a ORDER BY n.a
            """
        Then the result should be, in order:
            | n.a                           |
            | 2021-11-10T09:14:21.000000000 |
            | 2021-11-22T09:12:31.000000000 |
            | 2021-11-23T09:10:30.000000000 |

    Scenario: Test match with order by and duration
        Given an empty graph
        And having executed:
            """
            CREATE({a: DURATION('P12DT3M')}), ({a: DURATION('P11DT8M')}), ({a: DURATION('P11DT60H')})
            """
        When executing query:
            """
            MATCH (n) RETURN n.a ORDER BY n.a
            """
        Then the result should be, in order:
            | n.a      |
            | P11DT8M  |
            | P12DT3M  |
            | P13DT12H |

    Scenario: Test match with order by and datetime
        Given an empty graph
        And having executed:
            """
            CREATE({a: DATETIME('2024-01-22T08:11:31[Etc/UTC]')}),
                  ({a: DATETIME('2024-01-22T08:12:31[Etc/UTC]')}),
                  ({a: DATETIME('2024-01-22T08:42:31+00:30')}),
                  ({a: DATETIME('2024-01-22T08:57:31+00:45')}),
                  ({a: DATETIME('2024-01-22T09:12:31[Europe/Zurich]')}),
<<<<<<< HEAD
                  ({a: DATETIME('2024-01-22T09:12:31[Europe/Warsaw]')})
=======
                  ({a: DATETIME('2024-01-22T09:12:31[Europe/Warsaw]')});
>>>>>>> 9cdd288f
            """
        When executing query:
            """
            MATCH (n) RETURN n.a ORDER BY n.a
            """
        Then the result should be, in order:
            | n.a                                 |
            | 2024-01-22T08:11:31.000000000+00:00 |
            | 2024-01-22T08:12:31.000000000+00:00 |
            | 2024-01-22T08:42:31.000000000+00:30 |
            | 2024-01-22T08:57:31.000000000+00:45 |
            | 2024-01-22T09:12:31.000000000+01:00 |
            | 2024-01-22T09:12:31.000000000+01:00 |

    Scenario: Test distinct
        Given an empty graph
        And having executed:
            """
            CREATE({a: 1}), ({a: 4}), ({a: 3}), ({a: 1}), ({a: 4})
            """
        When executing query:
            """
            MATCH (n) RETURN DISTINCT n.a
            """
        Then the result should be:
            | n.a |
            | 1   |
            | 3   |
            | 4   |

    Scenario: Test match unbounded variable path
        Given an empty graph
        And having executed:
            """
            CREATE ({a: 1}) -[:r]-> ({a:2}) -[:r]-> ({a:3})
            """
        When executing query:
            """
            MATCH (n) -[r*]-> (m) RETURN n.a, m.a
            """
        Then the result should be:
            | n.a | m.a |
            | 1   | 2   |
            | 1   | 3   |
            | 2   | 3   |

    Scenario: Test match 0 length variable path
        Given an empty graph
        And having executed:
            """
            CREATE ({a: 1}) -[:r]-> ({a:2}) -[:r]-> ({a:3})
            """
        When executing query:
            """
            MATCH (n) -[r*0]-> (m) RETURN n.a, m.a
            """
        Then the result should be:
            | n.a | m.a |
            | 1   | 1   |
            | 2   | 2   |
            | 3   | 3   |

    Scenario: Test match bounded variable path
        Given an empty graph
        And having executed:
            """
            CREATE ({a: 1}) -[:r]-> ({a:2}) -[:r]-> ({a:3})
            """
        When executing query:
            """
            MATCH (n) -[r*0..1]-> (m) RETURN n.a, m.a
            """
        Then the result should be:
            | n.a | m.a |
            | 1   | 1   |
            | 1   | 2   |
            | 2   | 2   |
            | 2   | 3   |
            | 3   | 3   |

    Scenario: Test match filtered edge type variable path
        Given an empty graph
        And having executed:
            """
            CREATE ({a: 1}) -[:r1]-> ({a:2}) -[:r2]-> ({a:3})
            """
        When executing query:
            """
            MATCH (n) -[:r1*]-> (m) RETURN n.a, m.a
            """
        Then the result should be:
            | n.a | m.a |
            | 1   | 2   |

    Scenario: Test match filtered properties variable path
        Given an empty graph
        And having executed:
            """
            CREATE ({a: 1}) -[:r {p1: 1, p2: 2}]-> ({a:2}) -[:r {p1: 1, p2: 3}]-> ({a:3})
            """
        When executing query:
            """
            MATCH (n) -[*{p1: 1, p2:2}]-> (m) RETURN n.a, m.a
            """
        Then the result should be:
            | n.a | m.a |
            | 1   | 2   |

    Scenario: Named path with length function.
        Given an empty graph
        And having executed:
            """
            CREATE (:starting)-[:type]->()
            """
        When executing query:
            """
            MATCH path = (:starting) -[*0..1]-> () RETURN size(path)
            """
        Then the result should be:
            | size(path) |
            | 0          |
            | 1          |

    Scenario: Variable expand to existing symbol 1
        Given an empty graph
        And having executed:
            """
            CREATE (p1:Person {id: 1})-[:KNOWS]->(:Person {id: 2})-[:KNOWS]->(:Person {id: 3})-[:KNOWS]->(:Person {id: 4})-[:KNOWS]->(p1);
            """
        When executing query:
            """
            MATCH path = (pers:Person {id: 3})-[:KNOWS*2]->(pers) RETURN path;
            """
        Then the result should be empty

    Scenario: Variable expand to existing symbol 2
        Given an empty graph
        And having executed:
            """
            CREATE (p1:Person {id: 1})-[:KNOWS]->(:Person {id: 2})-[:KNOWS]->(:Person {id: 3})-[:KNOWS]->(:Person {id: 4})-[:KNOWS]->(p1);
            """
        When executing query:
            """
            MATCH path = (pers:Person {id: 3})-[:KNOWS*]->(pers) RETURN path
            """
        Then the result should be:
            | path                                                                                                                      |
            | <(:Person{id:3})-[:KNOWS]->(:Person{id:4})-[:KNOWS]->(:Person{id:1})-[:KNOWS]->(:Person{id:2})-[:KNOWS]->(:Person{id:3})> |

    Scenario: Variable expand to existing symbol 3
        Given an empty graph
        And having executed:
            """
            CREATE (p1:Person {id: 1})-[:KNOWS]->(:Person {id: 2})-[:KNOWS]->(:Person {id: 3})-[:KNOWS]->(:Person {id: 4})-[:KNOWS]->(p1);
            """
        When executing query:
            """
            MATCH path = (pers:Person {id: 3})-[:KNOWS*0..]->(pers) RETURN path
            """
        Then the result should be:
            | path                                                                                                                      |
            | <(:Person{id:3})>                                                                                                         |
            | <(:Person{id:3})-[:KNOWS]->(:Person{id:4})-[:KNOWS]->(:Person{id:1})-[:KNOWS]->(:Person{id:2})-[:KNOWS]->(:Person{id:3})> |

    Scenario: Variable expand to existing symbol 4
        Given an empty graph
        And having executed:
            """
            CREATE (p1:Person {id: 1})-[:KNOWS]->(:Person {id: 2})-[:KNOWS]->(:Person {id: 3})-[:KNOWS]->(:Person {id: 4})-[:KNOWS]->(p1);
            """
        When executing query:
            """
            MATCH path = (pers:Person {id: 3})-[:KNOWS*2..6]->(pers) RETURN path
            """
        Then the result should be:
            | path                                                                                                                      |
            | <(:Person{id:3})-[:KNOWS]->(:Person{id:4})-[:KNOWS]->(:Person{id:1})-[:KNOWS]->(:Person{id:2})-[:KNOWS]->(:Person{id:3})> |

    Scenario: Variable expand to existing symbol 5
        Given an empty graph
        And having executed:
            """
            CREATE (p1:Person {id: 1})-[:KNOWS]->(:Person {id: 2})-[:KNOWS]->(:Person {id: 3})-[:KNOWS]->(:Person {id: 4})-[:KNOWS]->(p1);
            """
        When executing query:
            """
            MATCH path = (pers:Person {id: 3})-[:KNOWS*5..]->(pers) RETURN path
            """
        Then the result should be empty

    Scenario: Variable expand to existing symbol 6
        Given an empty graph
        And having executed:
            """
            CREATE (p1:Person {id: 1})-[:KNOWS]->(p1);
            """
        When executing query:
            """
            MATCH path = (pers:Person {id: 1})-[:KNOWS*]->(pers) RETURN path
            """
        Then the result should be
            | path                                        |
            | <(:Person{id:1})-[:KNOWS]->(:Person{id:1})> |

    Scenario: Variable expand to existing symbol 7
        Given an empty graph
        And having executed:
            """
            CREATE (p1:Person {id: 1})-[:KNOWS]->(p1);
            """
        When executing query:
            """
            MATCH path = (pers:Person {id: 1})-[:KNOWS*0..]->(pers) RETURN path
            """
        Then the result should be
            | path                                        |
            | <(:Person{id:1})>                           |
            | <(:Person{id:1})-[:KNOWS]->(:Person{id:1})> |

    Scenario: Variable expand to existing symbol 8
        Given an empty graph
        And having executed:
            """
            CREATE (p1:Person {id: 1})-[:KNOWS]->(p1);
            """
        When executing query:
            """
            MATCH path = (pers:Person {id: 1})-[:KNOWS*2..]->(pers) RETURN path
            """
            Then the result should be empty

    Scenario: Match with temporal property
        Given an empty graph
        And having executed:
            """
            CREATE (n:User {time: localDateTime("2021-10-05T14:15:00")});
            """
        When executing query:
            """
            MATCH (n) RETURN date(n.time);
            """
        Then the result should be
            | date(n.time) |
            | 2021-10-05   |<|MERGE_RESOLUTION|>--- conflicted
+++ resolved
@@ -478,11 +478,7 @@
                   ({a: DATETIME('2024-01-22T08:42:31+00:30')}),
                   ({a: DATETIME('2024-01-22T08:57:31+00:45')}),
                   ({a: DATETIME('2024-01-22T09:12:31[Europe/Zurich]')}),
-<<<<<<< HEAD
-                  ({a: DATETIME('2024-01-22T09:12:31[Europe/Warsaw]')})
-=======
                   ({a: DATETIME('2024-01-22T09:12:31[Europe/Warsaw]')});
->>>>>>> 9cdd288f
             """
         When executing query:
             """
