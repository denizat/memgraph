cmake_minimum_required(VERSION 3.1)

# get directory name
get_filename_component(ProjectId ${CMAKE_SOURCE_DIR} NAME)
# replace whitespaces with underscores
string(REPLACE " " "_" ProjectId ${ProjectId})
# set project name
project(${ProjectId})

find_package(Threads REQUIRED)

# flags

# c++14
set(CMAKE_CXX_FLAGS "${CMAKE_CXX_FLAGS} -std=c++1y")

# glibcxx debug (useful for gdb)
# the problem is that the query engine doesn't work as it should work if
# this flag is present
# TODO: find more appropriate way to use this flag only when it is needed
# set(CMAKE_CXX_FLAGS_DEBUG "${CMAKE_CXX_FLAGS_DEBUG} -D_GLIBCXX_DEBUG")

# functions

# prints all included directories
function(list_includes)
    get_property(dirs DIRECTORY ${CMAKE_CURRENT_SOURCE_DIR}
                      PROPERTY INCLUDE_DIRECTORIES)
    foreach(dir ${dirs})
          message(STATUS "dir='${dir}'")
    endforeach()
endfunction(list_includes)

# get file names from list of file paths
function(get_file_names file_paths file_names)
    set(file_names "")
    foreach(file_path ${file_paths})
        get_filename_component (file_name ${file_path} NAME_WE)
        list(APPEND file_names ${file_name})
    endforeach()
    set(file_names "${file_names}" PARENT_SCOPE)
endfunction()

MACRO(SUBDIRLIST result curdir)
    FILE(GLOB children RELATIVE ${curdir} ${curdir}/*)
    SET(dirlist "")
    FOREACH(child ${children})
        IF(IS_DIRECTORY ${curdir}/${child})
            LIST(APPEND dirlist ${child})
        ENDIF()
    ENDFOREACH()
    SET(${result} ${dirlist})
ENDMACRO()

# custom targets

# move test data data to the build directory
if (UNIX)
    set(test_data "tests/data")
    set(test_data_src "${CMAKE_SOURCE_DIR}/${test_data}")
	set(test_data_dst "${CMAKE_BINARY_DIR}/${test_data}")
	add_custom_target (test_data
		COMMAND rm -rf ${test_data_dst}
        COMMAND cp -r ${test_data_src} ${test_data_dst}
	)
endif (UNIX)

# external dependencies

set(src_dir ${CMAKE_SOURCE_DIR}/src)
set(libs_dir ${CMAKE_SOURCE_DIR}/libs)
set(include_dir ${CMAKE_SOURCE_DIR}/include)
set(build_include_dir ${CMAKE_BINARY_DIR}/include)
set(test_include_dir ${CMAKE_BINARY_DIR}/tests/include)
set(test_src_dir ${CMAKE_BINARY_DIR}/tests/src)

# setup external dependencies

# !! IMPORTANT !! run ./libs/setup.sh before cmake command
# TODO: run from execute_process

# lemon & lempar
set(lemon_dir ${libs_dir}/lemon)
# lexertl
set(lexertl_dir ${libs_dir}/lexertl)
# fmt
set(fmt_source_dir ${libs_dir}/fmt)
set(fmt_static_lib ${fmt_source_dir}/fmt/libfmt.a)
# r3
set(r3_source_dir ${libs_dir}/r3)
set(r3_static_lib ${r3_source_dir}/.libs/libr3.a)
# http-parser
set(http_parser_source_dir "${libs_dir}/http-parser")
set(http_parser_static_lib ${http_parser_source_dir}/libhttp_parser.a)
# libuv
set(libuv_source_dir ${libs_dir}/libuv)
set(libuv_static_lib ${libuv_source_dir}/.libs/libuv.a)
# rapidjson (C++ JSON encoder/decoder)
set(rapidjson_source_dir "${libs_dir}/rapidjson")
# Catch (C++ Automated Test Cases in Headers)
set(catch_source_dir "${libs_dir}/Catch")

# build memgraph's cypher grammar
# copy grammar file to the build directory
FILE(COPY ${src_dir}/cypher/cypher.y DESTINATION ${CMAKE_BINARY_DIR})
# build cypher parser (only c file - cypher.c)
EXECUTE_PROCESS(
    COMMAND ${lemon_dir}/lemon ${CMAKE_BINARY_DIR}/cypher.y -s
    WORKING_DIRECTORY ${CMAKE_BINARY_DIR}
)
# change cypher parser c extension to cpp (cypher.c -> cypher.cpp)
FILE(RENAME ${CMAKE_BINARY_DIR}/cypher.c ${CMAKE_BINARY_DIR}/cypher.cpp)
# add include file (cypher.h) to build include dir
SET(cypher_build_include_dir ${build_include_dir}/cypher)
FILE(MAKE_DIRECTORY ${cypher_build_include_dir})
FILE(RENAME ${CMAKE_BINARY_DIR}/cypher.h ${cypher_build_include_dir}/cypher.h)

# prepare template and destination folders for query engine (tests)
# and memgraph server binary
# copy query_engine's templates file
FILE(COPY ${src_dir}/query_engine/template DESTINATION ${CMAKE_BINARY_DIR}/tests)
FILE(COPY ${src_dir}/query_engine/template DESTINATION ${CMAKE_BINARY_DIR})
# create destination folder for compiled queries
FILE(MAKE_DIRECTORY ${CMAKE_BINARY_DIR}/tests/compiled/cpu)
FILE(MAKE_DIRECTORY ${CMAKE_BINARY_DIR}/compiled/cpu)

# TODO: filter header files, all files don't need to be copied
# they are all copied because query engine needs header files during
# query compilation
# TODO: make a function (REMOVE copy pasted part)
# SUBDIRLIST(source_folders ${src_dir})
# foreach(source_folder ${source_folders})
#     file(COPY ${src_dir}/${source_folder} DESTINATION ${build_include_dir})
# endforeach()
SUBDIRLIST(source_folders ${src_dir})
foreach(source_folder ${source_folders})
    file(COPY ${src_dir}/${source_folder} DESTINATION ${test_src_dir})
endforeach()
SUBDIRLIST(source_folders ${include_dir})
foreach(source_foler ${source_folders})
    file(COPY ${include_dir}/${source_folder} DESTINATION ${test_include_dir})
endforeach()

# -----------------------------------------------------------------------------
# COPY header files required by query engine (query compiler)
# TODO: somehow automate (in destination dir should be only required include files)
FILE(COPY ${include_dir}/database/db.hpp DESTINATION ${build_include_dir}/database)
FILE(COPY ${include_dir}/database/db_transaction.hpp DESTINATION ${build_include_dir}/database)

FILE(COPY ${include_dir}/storage/common.hpp DESTINATION ${build_include_dir}/storage)
FILE(COPY ${include_dir}/storage/graph.hpp DESTINATION ${build_include_dir}/storage)
FILE(COPY ${include_dir}/storage/edge.hpp DESTINATION ${build_include_dir}/storage)
FILE(COPY ${include_dir}/storage/edge_record.hpp DESTINATION ${build_include_dir}/storage)
FILE(COPY ${include_dir}/storage/edge_accessor.hpp DESTINATION ${build_include_dir}/storage)
FILE(COPY ${include_dir}/storage/edges.hpp DESTINATION ${build_include_dir}/storage)
FILE(COPY ${include_dir}/storage/vertices.hpp DESTINATION ${build_include_dir}/storage)
FILE(COPY ${include_dir}/storage/vertex.hpp DESTINATION ${build_include_dir}/storage)
FILE(COPY ${include_dir}/storage/vertex_accessor.hpp DESTINATION ${build_include_dir}/storage)
FILE(COPY ${include_dir}/storage/record_accessor.hpp DESTINATION ${build_include_dir}/storage)
FILE(COPY ${include_dir}/storage/locking/record_lock.hpp DESTINATION ${build_include_dir}/storage/locking)
FILE(COPY ${include_dir}/storage/locking/lock_status.hpp DESTINATION ${build_include_dir}/storage/locking)
FILE(COPY ${include_dir}/storage/edge_type/edge_type_store.hpp DESTINATION ${build_include_dir}/storage/edge_type)
FILE(COPY ${include_dir}/storage/edge_type/edge_type.hpp DESTINATION ${build_include_dir}/storage/edge_type)
FILE(COPY ${include_dir}/storage/label/label_store.hpp DESTINATION ${build_include_dir}/storage/label)
FILE(COPY ${include_dir}/storage/model/edge_map.hpp DESTINATION ${build_include_dir}/storage/model)

FILE(COPY ${include_dir}/query_engine/util.hpp DESTINATION ${build_include_dir}/query_engine)
FILE(COPY ${include_dir}/query_engine/i_code_cpu.hpp DESTINATION ${build_include_dir}/query_engine)
FILE(COPY ${include_dir}/query_engine/query_result.hpp DESTINATION ${build_include_dir}/query_engine)
FILE(COPY ${include_dir}/query_engine/query_stripped.hpp DESTINATION ${build_include_dir}/query_engine)

FILE(COPY ${include_dir}/data_structures/concurrent/concurrent_map.hpp DESTINATION ${build_include_dir}/data_structures/concurrent)
FILE(COPY ${include_dir}/data_structures/concurrent/concurrent_set.hpp DESTINATION ${build_include_dir}/data_structures/concurrent)
FILE(COPY ${include_dir}/data_structures/concurrent/common.hpp DESTINATION ${build_include_dir}/data_structures/concurrent)
FILE(COPY ${include_dir}/data_structures/concurrent/skiplist.hpp DESTINATION ${build_include_dir}/data_structures/concurrent)
FILE(COPY ${include_dir}/data_structures/concurrent/skiplist_gc.hpp DESTINATION ${build_include_dir}/data_structures/concurrent)
FILE(COPY ${include_dir}/data_structures/map/rh_hashmultimap.hpp DESTINATION ${build_include_dir}/data_structures/map)
FILE(COPY ${include_dir}/data_structures/map/rh_common.hpp DESTINATION ${build_include_dir}/data_structures/map)

FILE(COPY ${include_dir}/data_structures/bitset/dynamic_bitset.hpp DESTINATION ${build_include_dir}/data_structures/bitset)

FILE(COPY ${include_dir}/threading/sync/lockable.hpp DESTINATION ${build_include_dir}/threading/sync)
FILE(COPY ${include_dir}/threading/sync/spinlock.hpp DESTINATION ${build_include_dir}/threading/sync)
FILE(COPY ${include_dir}/threading/sync/futex.hpp DESTINATION ${build_include_dir}/threading/sync)
FILE(COPY ${include_dir}/threading/sync/lock_timeout_error.hpp DESTINATION ${build_include_dir}/threading/sync)

FILE(COPY ${include_dir}/memory/freelist.hpp DESTINATION ${build_include_dir}/memory)
FILE(COPY ${include_dir}/memory/lazy_gc.hpp DESTINATION ${build_include_dir}/memory)

FILE(COPY ${include_dir}/mvcc/cre_exp.hpp DESTINATION ${build_include_dir}/mvcc)
FILE(COPY ${include_dir}/mvcc/hints.hpp DESTINATION ${build_include_dir}/mvcc)
FILE(COPY ${include_dir}/mvcc/id.hpp DESTINATION ${build_include_dir}/mvcc)
FILE(COPY ${include_dir}/mvcc/mvcc_error.hpp DESTINATION ${build_include_dir}/mvcc)
FILE(COPY ${include_dir}/mvcc/record.hpp DESTINATION ${build_include_dir}/mvcc)
FILE(COPY ${include_dir}/mvcc/serialization_error.hpp DESTINATION ${build_include_dir}/mvcc)
FILE(COPY ${include_dir}/mvcc/version.hpp DESTINATION ${build_include_dir}/mvcc)
FILE(COPY ${include_dir}/mvcc/version_list.hpp DESTINATION ${build_include_dir}/mvcc)

FILE(COPY ${include_dir}/transactions/transaction.hpp DESTINATION ${build_include_dir}/transactions)
FILE(COPY ${include_dir}/transactions/lock_store.hpp DESTINATION ${build_include_dir}/transactions)
FILE(COPY ${include_dir}/transactions/snapshot.hpp DESTINATION ${build_include_dir}/transactions)
FILE(COPY ${include_dir}/transactions/commit_log.hpp DESTINATION ${build_include_dir}/transactions)
FILE(COPY ${include_dir}/transactions/engine.hpp DESTINATION ${build_include_dir}/transactions)
FILE(COPY ${include_dir}/transactions/transaction_store.hpp DESTINATION ${build_include_dir}/transactions)

FILE(COPY ${include_dir}/storage/model/properties/properties.hpp DESTINATION ${build_include_dir}/storage/model/properties)
FILE(COPY ${include_dir}/storage/model/properties/property.hpp DESTINATION ${build_include_dir}/storage/model/properties)
FILE(COPY ${include_dir}/storage/model/properties/traversers/consolewriter.hpp DESTINATION ${build_include_dir}/storage/model/properties/traversers)
FILE(COPY ${include_dir}/storage/model/properties/traversers/jsonwriter.hpp DESTINATION ${build_include_dir}/storage/model/properties/traversers)
FILE(COPY ${include_dir}/storage/model/properties/handler.hpp DESTINATION ${build_include_dir}/storage/model/properties)
FILE(COPY ${include_dir}/storage/model/properties/all.hpp DESTINATION ${build_include_dir}/storage/model/properties)
FILE(COPY ${include_dir}/storage/model/properties/bool.hpp DESTINATION ${build_include_dir}/storage/model/properties)
FILE(COPY ${include_dir}/storage/model/properties/float.hpp DESTINATION ${build_include_dir}/storage/model/properties)
FILE(COPY ${include_dir}/storage/model/properties/double.hpp DESTINATION ${build_include_dir}/storage/model/properties)
FILE(COPY ${include_dir}/storage/model/properties/int32.hpp DESTINATION ${build_include_dir}/storage/model/properties)
FILE(COPY ${include_dir}/storage/model/properties/int64.hpp DESTINATION ${build_include_dir}/storage/model/properties)
FILE(COPY ${include_dir}/storage/model/properties/string.hpp DESTINATION ${build_include_dir}/storage/model/properties)
FILE(COPY ${include_dir}/storage/model/properties/floating.hpp DESTINATION ${build_include_dir}/storage/model/properties)
FILE(COPY ${include_dir}/storage/model/properties/number.hpp DESTINATION ${build_include_dir}/storage/model/properties)
FILE(COPY ${include_dir}/storage/model/properties/integral.hpp DESTINATION ${build_include_dir}/storage/model/properties)
FILE(COPY ${include_dir}/storage/model/properties/property_family.hpp DESTINATION ${build_include_dir}/storage/model/properties)
FILE(COPY ${include_dir}/storage/model/properties/utils/math_operations.hpp DESTINATION ${build_include_dir}/storage/model/properties/utils)
FILE(COPY ${include_dir}/storage/model/properties/utils/unary_negation.hpp DESTINATION ${build_include_dir}/storage/model/properties/utils)
FILE(COPY ${include_dir}/storage/model/properties/utils/modulo.hpp DESTINATION ${build_include_dir}/storage/model/properties/utils)


FILE(COPY ${include_dir}/storage/model/edge_model.hpp DESTINATION ${build_include_dir}/storage/model)
FILE(COPY ${include_dir}/storage/model/property_model.hpp DESTINATION ${build_include_dir}/storage/model)
FILE(COPY ${include_dir}/storage/model/vertex_model.hpp DESTINATION ${build_include_dir}/storage/model)
FILE(COPY ${include_dir}/storage/model/edge_list.hpp DESTINATION ${build_include_dir}/storage/model)

FILE(COPY ${include_dir}/storage/label/label.hpp DESTINATION ${build_include_dir}/storage/label)
FILE(COPY ${include_dir}/storage/label/label_collection.hpp DESTINATION ${build_include_dir}/storage/label)
FILE(COPY ${include_dir}/storage/label/label_store.hpp DESTINATION ${build_include_dir}/storage/label)

FILE(COPY ${include_dir}/storage/indexes/index.hpp DESTINATION ${build_include_dir}/storage/indexes)
FILE(COPY ${include_dir}/storage/indexes/index_record.hpp DESTINATION ${build_include_dir}/storage/indexes)
FILE(COPY ${include_dir}/storage/indexes/index_record_collection.hpp DESTINATION ${build_include_dir}/storage/indexes)

FILE(COPY ${include_dir}/utils/sys.hpp DESTINATION ${build_include_dir}/utils)
FILE(COPY ${include_dir}/utils/bswap.hpp DESTINATION ${build_include_dir}/utils)
FILE(COPY ${include_dir}/utils/stacktrace.hpp DESTINATION ${build_include_dir}/utils)
FILE(COPY ${include_dir}/utils/auto_scope.hpp DESTINATION ${build_include_dir}/utils)
FILE(COPY ${include_dir}/utils/assert.hpp DESTINATION ${build_include_dir}/utils)
FILE(COPY ${include_dir}/utils/reference_wrapper.hpp DESTINATION ${build_include_dir}/utils)
FILE(COPY ${include_dir}/utils/underlying_cast.hpp DESTINATION ${build_include_dir}/utils)
FILE(COPY ${include_dir}/utils/total_ordering.hpp DESTINATION ${build_include_dir}/utils)
FILE(COPY ${include_dir}/utils/crtp.hpp DESTINATION ${build_include_dir}/utils)
FILE(COPY ${include_dir}/utils/placeholder.hpp DESTINATION ${build_include_dir}/utils)
FILE(COPY ${include_dir}/utils/likely.hpp DESTINATION ${build_include_dir}/utils)
FILE(COPY ${include_dir}/utils/cpu_relax.hpp DESTINATION ${build_include_dir}/utils)
FILE(COPY ${include_dir}/utils/counters/atomic_counter.hpp DESTINATION ${build_include_dir}/utils/counters)
FILE(COPY ${include_dir}/utils/counters/simple_counter.hpp DESTINATION ${build_include_dir}/utils/counters)
FILE(COPY ${include_dir}/utils/random/fast_binomial.hpp DESTINATION ${build_include_dir}/utils/random)
FILE(COPY ${include_dir}/utils/random/xorshift128plus.hpp DESTINATION ${build_include_dir}/utils/random)
FILE(COPY ${include_dir}/utils/exceptions/basic_exception.hpp DESTINATION ${build_include_dir}/utils/exceptions)
FILE(COPY ${include_dir}/utils/datetime/timestamp.hpp DESTINATION ${build_include_dir}/utils/datetime)
FILE(COPY ${include_dir}/utils/datetime/datetime_error.hpp DESTINATION ${build_include_dir}/utils/datetime)
FILE(COPY ${include_dir}/utils/types/byte.hpp DESTINATION ${build_include_dir}/utils/types)
FILE(COPY ${include_dir}/utils/option_ptr.hpp DESTINATION ${build_include_dir}/utils)

FILE(COPY ${include_dir}/communication/communication.hpp DESTINATION ${build_include_dir}/communication)
FILE(COPY ${include_dir}/communication/bolt/v1/config.hpp DESTINATION ${build_include_dir}/communication/bolt/v1)
FILE(COPY ${include_dir}/communication/bolt/v1/serialization/record_stream.hpp DESTINATION ${build_include_dir}/communication/bolt/v1/serialization)
FILE(COPY ${include_dir}/communication/bolt/v1/serialization/bolt_serializer.hpp DESTINATION ${build_include_dir}/communication/bolt/v1/serialization)
FILE(COPY ${include_dir}/communication/bolt/v1/transport/bolt_encoder.hpp DESTINATION ${build_include_dir}/communication/bolt/v1/transport)
FILE(COPY ${include_dir}/communication/bolt/v1/transport/chunked_buffer.hpp DESTINATION ${build_include_dir}/communication/bolt/v1/transport)
FILE(COPY ${include_dir}/communication/bolt/v1/transport/chunked_encoder.hpp DESTINATION ${build_include_dir}/communication/bolt/v1/transport)
FILE(COPY ${include_dir}/communication/bolt/v1/transport/socket_stream.hpp DESTINATION ${build_include_dir}/communication/bolt/v1/transport)
FILE(COPY ${include_dir}/communication/bolt/v1/transport/stream_error.hpp DESTINATION ${build_include_dir}/communication/bolt/v1/transport)
FILE(COPY ${include_dir}/communication/bolt/v1/packing/codes.hpp DESTINATION ${build_include_dir}/communication/bolt/v1/packing)
FILE(COPY ${include_dir}/communication/bolt/v1/messaging/codes.hpp DESTINATION ${build_include_dir}/communication/bolt/v1/messaging)

FILE(COPY ${include_dir}/io/network/socket.hpp DESTINATION ${build_include_dir}/io/network)
FILE(COPY ${include_dir}/io/network/addrinfo.hpp DESTINATION ${build_include_dir}/io/network)
FILE(COPY ${include_dir}/io/network/network_error.hpp DESTINATION ${build_include_dir}/io/network)
FILE(COPY ${include_dir}/io/network/socket.hpp DESTINATION ${build_include_dir}/io/network)

FILE(COPY ${include_dir}/logging/default.hpp DESTINATION ${build_include_dir}/logging)
FILE(COPY ${include_dir}/logging/log.hpp DESTINATION ${build_include_dir}/logging)
FILE(COPY ${include_dir}/logging/logger.hpp DESTINATION ${build_include_dir}/logging)
FILE(COPY ${include_dir}/logging/levels.hpp DESTINATION ${build_include_dir}/logging)
# -----------------------------------------------------------------------------

# add all cpp file recursive into sourceFiles varibale
# FILE(GLOB_RECURSE sourceFiles ${src_dir}/*.cpp)
# print list of source files
# MESSAGE(STATUS "All source files are: ${sourceFiles}")

# debug flags
if ("${CMAKE_CXX_COMPILER_ID}" STREQUAL "Clang")
    # set(CMAKE_CXX_FLAGS_DEBUG "-Wl,--export-dynamic ${CMAKE_CXX_FLAGS_DEBUG}")
elseif ("${CMAKE_CXX_COMPILER_ID}" STREQUAL "GNU")
    # set(CMAKE_CXX_FLAGS_DEBUG "-rdynamic ${CMAKE_CXX_FLAGS_DEBUG}")
endif()

# release flags
set(CMAKE_CXX_FLAGS_RELEASE
    "${CMAKE_CXX_FLAGS_RELEASE} -march=native -Wall")

# -- configure defines -- default is ON | true | enabled ----------------------
# -- logging ------------------------------------------------------------------
option(LOG_NO_TRACE "Disable trace logging" OFF)
message(STATUS "LOG_NO_TRACE: ${LOG_NO_TRACE}")
if (LOG_NO_TRACE)
    add_definitions(-DLOG_NO_TRACE)
endif()

option(LOG_NO_DEBUG "Disable debug logging" OFF)
message(STATUS "LOG_NO_DEBUG: ${LOG_NO_DEBUG}")
if (LOG_NO_DEBUG)
    add_definitions(-DLOG_NO_DEBUG)
endif()

option(LOG_NO_INFO "Disable info logging" OFF)
message(STATUS "LOG_NO_INFO: ${LOG_NO_INFO}")
if (LOG_NO_INFO)
    add_definitions(-DLOG_NO_INFO)
endif()

option(LOG_NO_WARN "Disable warn logging" OFF)
message(STATUS "LOG_NO_WARN: ${LOG_NO_WARN}")
if (LOG_NO_WARN)
    add_definitions(-DLOG_NO_WARN)
endif()

option(LOG_NO_ERROR "Disable error logging" OFF)
message(STATUS "LOG_NO_ERROR: ${LOG_NO_ERROR}")
if (LOG_NO_ERROR)
    add_definitions(-DLOG_NO_ERROR)
endif()
# -- logging ------------------------------------------------------------------
# -- logger -------------------------------------------------------------------
option(SYNC_LOGGER "" OFF)
message(STATUS "SYNC LOGGER: ${SYNC_LOGGER}")
if (SYNC_LOGGER)
    add_definitions(-DSYNC_LOGGER)
endif()
# -- logger -------------------------------------------------------------------
# -- assert -------------------------------------------------------------------
option(RUNTIME_ASSERT "Enable runtime assertions" ON)
message(STATUS "RUNTIME_ASSERT: ${RUNTIME_ASSERT}")
if(RUNTIME_ASSERT)
    add_definitions(-DRUNTIME_ASSERT_ON)
endif()

option(THROW_EXCEPTION_ON_ERROR "Throw exception on error" ON)
message(STATUS "THROW_EXCEPTION_ON_ERROR: ${THROW_EXCEPTION_ON_ERROR}")
if(THROW_EXCEPTION_ON_ERROR)
    add_definitions(-DTHROW_EXCEPTION_ON_ERROR)
endif()
# -- assert -------------------------------------------------------------------
# -- ndebug -------------------------------------------------------------------
option(NDEBUG "No debug" OFF)
message(STATUS "NDEBUG: ${NDEBUG} (be careful CMAKE_BUILD_TYPE can also append this flag)")
if(NDEBUG)
    add_definitions( -DNDEBUG )
endif()
# -- ndebug -------------------------------------------------------------------
# -- binaries -----------------------------------------------------------------
option(MEMGRAPH "Build memgraph binary" ON)
message(STATUS "MEMGRAPH binary: ${MEMGRAPH}")
option(POC "Build proof of concept binaries" ON)
message(STATUS "POC binaries: ${POC}")
option(TESTS "Build test binaries" ON)
message(STATUS "TESTS binaries: ${TESTS}")
# -- binaries -----------------------------------------------------------------
# -- configure defines --------------------------------------------------------

# -- includes -----------------------------------------------------------------
include_directories(${CMAKE_SOURCE_DIR}/include)
include_directories(${src_dir})
include_directories(${build_include_dir})
include_directories(${fmt_source_dir})
include_directories(${http_parser_source_dir})
include_directories(${lexertl_dir})
include_directories(${libuv_source_dir}/include)
include_directories(${rapidjson_source_dir}/include)
include_directories(${r3_source_dir}/include)
# -----------------------------------------------------------------------------

# creates build/libcypher_lib.a
add_library(cypher_lib STATIC ${CMAKE_BINARY_DIR}/cypher.cpp)

# REST API preprocessor
EXECUTE_PROCESS(
    COMMAND python link_resources.py
    WORKING_DIRECTORY ${CMAKE_SOURCE_DIR}/src/api
)

# TODO: create separate static library from bolt code
set(memgraph_src_files
    ${src_dir}/utils/string/transform.cpp
    ${src_dir}/utils/string/join.cpp
    ${src_dir}/utils/string/file.cpp
    ${src_dir}/query_engine/util.cpp
    ${src_dir}/communication/bolt/v1/bolt.cpp
    ${src_dir}/communication/bolt/v1/states.cpp
    ${src_dir}/communication/bolt/v1/session.cpp
    ${src_dir}/communication/bolt/v1/states/error.cpp
    ${src_dir}/communication/bolt/v1/states/executor.cpp
    ${src_dir}/communication/bolt/v1/states/init.cpp
    ${src_dir}/communication/bolt/v1/states/handshake.cpp
    ${src_dir}/communication/bolt/v1/transport/bolt_decoder.cpp
    ${src_dir}/communication/bolt/v1/transport/buffer.cpp
    ${src_dir}/mvcc/id.cpp
    ${src_dir}/storage/vertices.cpp
    ${src_dir}/storage/edges.cpp
    ${src_dir}/storage/label/label.cpp
    ${src_dir}/storage/label/label_collection.cpp
    ${src_dir}/storage/label/label_store.cpp
    ${src_dir}/storage/edge_type/edge_type.cpp
    ${src_dir}/storage/edge_type/edge_type_store.cpp
    ${src_dir}/storage/model/properties/property.cpp
    ${src_dir}/storage/model/properties/null.cpp
    ${src_dir}/storage/model/properties/bool.cpp
    ${src_dir}/storage/model/properties/string.cpp
    ${src_dir}/storage/model/properties/properties.cpp
    ${src_dir}/storage/model/properties/property_family.cpp
    ${src_dir}/storage/indexes/impl/nonunique_unordered_index.cpp
    ${src_dir}/storage/locking/record_lock.cpp
    ${src_dir}/storage/vertex_accessor.cpp
    ${src_dir}/transactions/transaction.cpp
    ${src_dir}/template_engine/engine.cpp
    ${src_dir}/logging/streams/stdout.cpp
    ${src_dir}/logging/levels.cpp
    ${src_dir}/logging/logs/sync_log.cpp
    ${src_dir}/logging/logs/async_log.cpp
    ${src_dir}/logging/default.cpp
    ${src_dir}/logging/log.cpp
    ${src_dir}/io/network/tls.cpp
    ${src_dir}/database/db.cpp
    ${src_dir}/database/db_accessor.cpp
    ${src_dir}/storage/edge_accessor.cpp
    ${src_dir}/storage/record_accessor.cpp
)

# STATIC library used by memgraph executables
add_library(memgraph STATIC ${memgraph_src_files})

# STATIC PIC library used by query engine
add_library(memgraph_pic STATIC ${memgraph_src_files})
set_property(TARGET memgraph_pic PROPERTY POSITION_INDEPENDENT_CODE TRUE)

# tests
if (TESTS)
    enable_testing()
    add_subdirectory(tests)
endif()

# proof of concepts
if (POC)
    add_subdirectory(poc)
endif()

# memgraph build name
execute_process(
<<<<<<< HEAD
    OUTPUT_VARIABLE COMMIT_NO
    COMMAND git rev-list --count HEAD
=======
    OUTPUT_VARIABLE COMMIT_BRANCH
    COMMAND git rev-parse --abbrev-ref HEAD
>>>>>>> e22cb3ae
)
execute_process(
    OUTPUT_VARIABLE COMMIT_HASH
    COMMAND git rev-parse --short HEAD
)
execute_process(
    OUTPUT_VARIABLE COMMIT_NO 
    COMMAND git rev-list --count HEAD
)
string(STRIP ${COMMIT_BRANCH} COMMIT_BRANCH)
string(STRIP ${COMMIT_NO} COMMIT_NO)
string(STRIP ${COMMIT_HASH} COMMIT_HASH)
set(MEMGRAPH_BUILD_NAME
    "memgraph_${COMMIT_BRANCH}_${COMMIT_HASH}_${COMMIT_NO}_${CMAKE_BUILD_TYPE}")

# memgraph main executable
if (MEMGRAPH)
    add_executable(${MEMGRAPH_BUILD_NAME} ${src_dir}/memgraph_bolt.cpp)
    target_link_libraries(${MEMGRAPH_BUILD_NAME} memgraph)
    target_link_libraries(${MEMGRAPH_BUILD_NAME} Threads::Threads)
    target_link_libraries(${MEMGRAPH_BUILD_NAME} cypher_lib)
    if (UNIX)
        target_link_libraries(${MEMGRAPH_BUILD_NAME} crypto)
        # target_link_libraries(${MEMGRAPH_BUILD_NAME} ssl)
        target_link_libraries(${MEMGRAPH_BUILD_NAME} ${fmt_static_lib})
        target_link_libraries(${MEMGRAPH_BUILD_NAME} dl)
    endif (UNIX)
endif()

# # memgraph executable HTTP TODO: DEPRICATED
# add_executable(memgraph_http src/memgraph.cpp)
# add_dependencies(memgraph_http cypher_lib)
# target_link_libraries(memgraph_http Threads::Threads)
# target_link_libraries(memgraph_http pcre)
# target_link_libraries(memgraph_http ${libuv_static_lib})
# target_link_libraries(memgraph_http ${r3_static_lib})
# target_link_libraries(memgraph_http ${http_parser_static_lib})<|MERGE_RESOLUTION|>--- conflicted
+++ resolved
@@ -455,13 +455,8 @@
 
 # memgraph build name
 execute_process(
-<<<<<<< HEAD
-    OUTPUT_VARIABLE COMMIT_NO
-    COMMAND git rev-list --count HEAD
-=======
     OUTPUT_VARIABLE COMMIT_BRANCH
     COMMAND git rev-parse --abbrev-ref HEAD
->>>>>>> e22cb3ae
 )
 execute_process(
     OUTPUT_VARIABLE COMMIT_HASH
